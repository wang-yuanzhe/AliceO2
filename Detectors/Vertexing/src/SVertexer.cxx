// Copyright 2019-2020 CERN and copyright holders of ALICE O2.
// See https://alice-o2.web.cern.ch/copyright for details of the copyright holders.
// All rights not expressly granted are reserved.
//
// This software is distributed under the terms of the GNU General Public
// License v3 (GPL Version 3), copied verbatim in the file "COPYING".
//
// In applying this license CERN does not waive the privileges and immunities
// granted to it by virtue of its status as an Intergovernmental Organization
// or submit itself to any jurisdiction.

/// \file SVertexer.cxx
/// \brief Secondary vertex finder
/// \author ruben.shahoyan@cern.ch

#include "DetectorsVertexing/SVertexer.h"
#include "DetectorsBase/Propagator.h"
#include "TPCReconstruction/TPCFastTransformHelperO2.h"
#include "DataFormatsTPC/WorkflowHelper.h"
#include "DataFormatsTPC/VDriftCorrFact.h"
#include "CorrectionMapsHelper.h"
#include "Framework/ProcessingContext.h"
#include "Framework/DataProcessorSpec.h"
#include "ReconstructionDataFormats/StrangeTrack.h"
#include "CommonConstants/GeomConstants.h"
#include "DataFormatsITSMFT/TrkClusRef.h"

#ifdef WITH_OPENMP
#include <omp.h>
#endif

#include "ReconstructionDataFormats/GlobalTrackID.h"

using namespace o2::vertexing;
namespace o2f = o2::framework;
using PID = o2::track::PID;
using TrackTPCITS = o2::dataformats::TrackTPCITS;
using TrackITS = o2::its::TrackITS;
using TrackTPC = o2::tpc::TrackTPC;

//__________________________________________________________________
void SVertexer::process(const o2::globaltracking::RecoContainer& recoData, o2::framework::ProcessingContext& pc)
{
  mRecoCont = &recoData;
  mNV0s = mNCascades = mN3Bodies = 0;
  updateTimeDependentParams(); // TODO RS: strictly speaking, one should do this only in case of the CCDB objects update
  mPVertices = recoData.getPrimaryVertices();
  buildT2V(recoData); // build track->vertex refs from vertex->track (if other workflow will need this, consider producing a message in the VertexTrackMatcher)
  int ntrP = mTracksPool[POS].size(), ntrN = mTracksPool[NEG].size();
  if (mStrTracker) {
    mStrTracker->loadData(recoData);
    mStrTracker->prepareITStracks();
  }
#ifdef WITH_OPENMP
  int dynGrp = std::min(4, std::max(1, mNThreads / 2));
#pragma omp parallel for schedule(dynamic, dynGrp) num_threads(mNThreads)
#endif
  for (int itp = 0; itp < ntrP; itp++) {
    auto& seedP = mTracksPool[POS][itp];
    const int firstN = mVtxFirstTrack[NEG][seedP.vBracket.getMin()];
    if (firstN < 0) {
      LOG(debug) << "No partner is found for pos.track " << itp << " out of " << ntrP;
      continue;
    }
    for (int itn = firstN; itn < ntrN; itn++) { // start from the 1st negative track of lowest-ID vertex of positive
      auto& seedN = mTracksPool[NEG][itn];
      if (seedN.vBracket > seedP.vBracket) { // all vertices compatible with seedN are in future wrt that of seedP
        LOG(debug) << "Brackets do not match";
        break;
      }
      if (mSVParams->maxPVContributors < 2 && seedP.gid.isPVContributor() + seedN.gid.isPVContributor() > mSVParams->maxPVContributors) {
        continue;
      }
#ifdef WITH_OPENMP
      int iThread = omp_get_thread_num();
#else
      int iThread = 0;
#endif
      // checkV0(seedP, seedN, itp, itn, iThread);
      checkV0(recoData, seedP, seedN, itp, itn, iThread); // for 3body debug
    }
  }

  // Debug Check for the TrackPool
  for (int itp = 0; itp < ntrP; itp++) {
    auto& seedP = mTracksPool[POS][itp];
    auto mclabelP = recoData.getTrackMCLabel(seedP.gid);
    (*svDebug) << "PosTrackPool"
               << "PosTrackMCGID=" << mclabelP
               << "\n";
  }
  for (int itn = 0; itn < ntrN; itn++) {
    auto& seedN = mTracksPool[NEG][itn];
    auto mclabelN = recoData.getTrackMCLabel(seedN.gid);
    (*svDebug) << "NegTrackPool"
               << "NegTrackMCGID=" << mclabelN
               << "\n";
  }

  produceOutput(pc);
}

//__________________________________________________________________
void SVertexer::produceOutput(o2::framework::ProcessingContext& pc)
{
  // sort V0s and Cascades in vertex id
  struct vid {
    int thrID;
    int entry;
    int vtxID;
  };
  for (int ith = 0; ith < mNThreads; ith++) {
    mNV0s += mV0sIdxTmp[ith].size();
    mNCascades += mCascadesIdxTmp[ith].size();
    mN3Bodies += m3bodyIdxTmp[ith].size();
  }
  std::vector<vid> v0SortID, cascSortID, nbodySortID;
  v0SortID.reserve(mNV0s);
  cascSortID.reserve(mNCascades);
  nbodySortID.reserve(mN3Bodies);
  for (int ith = 0; ith < mNThreads; ith++) {
    for (int j = 0; j < (int)mV0sIdxTmp[ith].size(); j++) {
      v0SortID.emplace_back(vid{ith, j, mV0sIdxTmp[ith][j].getVertexID()});
    }
    for (int j = 0; j < (int)mCascadesIdxTmp[ith].size(); j++) {
      cascSortID.emplace_back(vid{ith, j, mCascadesIdxTmp[ith][j].getVertexID()});
    }
    for (int j = 0; j < (int)m3bodyIdxTmp[ith].size(); j++) {
      nbodySortID.emplace_back(vid{ith, j, m3bodyIdxTmp[ith][j].getVertexID()});
    }
  }
  std::sort(v0SortID.begin(), v0SortID.end(), [](const vid& a, const vid& b) { return a.vtxID < b.vtxID; });
  std::sort(cascSortID.begin(), cascSortID.end(), [](const vid& a, const vid& b) { return a.vtxID < b.vtxID; });
  std::sort(nbodySortID.begin(), nbodySortID.end(), [](const vid& a, const vid& b) { return a.vtxID < b.vtxID; });

  // dpl output
  auto& v0sIdx = pc.outputs().make<std::vector<V0Index>>(o2f::Output{"GLO", "V0S_IDX", 0});
  auto& cascsIdx = pc.outputs().make<std::vector<CascadeIndex>>(o2f::Output{"GLO", "CASCS_IDX", 0});
  auto& body3Idx = pc.outputs().make<std::vector<Decay3BodyIndex>>(o2f::Output{"GLO", "DECAYS3BODY_IDX", 0});
  auto& fullv0s = pc.outputs().make<std::vector<V0>>(o2f::Output{"GLO", "V0S", 0});
  auto& fullcascs = pc.outputs().make<std::vector<Cascade>>(o2f::Output{"GLO", "CASCS", 0});
  auto& full3body = pc.outputs().make<std::vector<Decay3Body>>(o2f::Output{"GLO", "DECAYS3BODY", 0});
  auto& v0Refs = pc.outputs().make<std::vector<RRef>>(o2f::Output{"GLO", "PVTX_V0REFS", 0});
  auto& cascRefs = pc.outputs().make<std::vector<RRef>>(o2f::Output{"GLO", "PVTX_CASCREFS", 0});
  auto& vtx3bodyRefs = pc.outputs().make<std::vector<RRef>>(o2f::Output{"GLO", "PVTX_3BODYREFS", 0});

  // sorted V0s
  v0sIdx.reserve(mNV0s);
  if (mSVParams->createFullV0s) {
    fullv0s.reserve(mNV0s);
  }
  // sorted Cascades
  cascsIdx.reserve(mNCascades);
  if (mSVParams->createFullCascades) {
    fullcascs.reserve(mNCascades);
  }
  // sorted 3 body decays
  body3Idx.reserve(mN3Bodies);
  if (mSVParams->createFull3Bodies) {
    full3body.reserve(mN3Bodies);
  }

  for (const auto& id : v0SortID) {
    auto& v0idx = mV0sIdxTmp[id.thrID][id.entry];
    int pos = v0sIdx.size();
    v0sIdx.push_back(v0idx);
    v0idx.setVertexID(pos); // this v0 copy will be discarded, use its vertexID to store the new position of final V0
    if (mSVParams->createFullV0s) {
      fullv0s.push_back(mV0sTmp[id.thrID][id.entry]);
    }
  }
  // since V0s were reshuffled, we need to correct the cascade -> V0 reference indices
  for (int ith = 0; ith < mNThreads; ith++) {                     // merge results of all threads
    for (size_t ic = 0; ic < mCascadesIdxTmp[ith].size(); ic++) { // before merging fix cascades references on v0
      auto& cidx = mCascadesIdxTmp[ith][ic];
      cidx.setV0ID(mV0sIdxTmp[ith][cidx.getV0ID()].getVertexID());
    }
  }
  int cascCnt = 0;
  for (const auto& id : cascSortID) {
    cascsIdx.push_back(mCascadesIdxTmp[id.thrID][id.entry]);
    mCascadesIdxTmp[id.thrID][id.entry].setVertexID(cascCnt++); // memorize new ID
    if (mSVParams->createFullCascades) {
      fullcascs.push_back(mCascadesTmp[id.thrID][id.entry]);
    }
  }
  int b3cnt = 0;
  for (const auto& id : nbodySortID) {
    body3Idx.push_back(m3bodyIdxTmp[id.thrID][id.entry]);
    m3bodyIdxTmp[id.thrID][id.entry].setVertexID(b3cnt++); // memorize new ID
    if (mSVParams->createFull3Bodies) {
      full3body.push_back(m3bodyTmp[id.thrID][id.entry]);
    }
  }
  if (mStrTracker) {
    mNStrangeTracks = 0;
    for (int ith = 0; ith < mNThreads; ith++) {
      mNStrangeTracks += mStrTracker->getNTracks(ith);
    }

    std::vector<o2::dataformats::StrangeTrack> strTracksTmp;
    std::vector<o2::strangeness_tracking::ClusAttachments> strClusTmp;
    std::vector<o2::MCCompLabel> mcLabTmp;
    strTracksTmp.reserve(mNStrangeTracks);
    strClusTmp.reserve(mNStrangeTracks);
    if (mStrTracker->getMCTruthOn()) {
      mcLabTmp.reserve(mNStrangeTracks);
    }

    for (int ith = 0; ith < mNThreads; ith++) { // merge results of all threads
      auto& strTracks = mStrTracker->getStrangeTrackVec(ith);
      auto& strClust = mStrTracker->getClusAttachments(ith);
      auto& stcTrMCLab = mStrTracker->getStrangeTrackLabels(ith);
      for (int i = 0; i < (int)strTracks.size(); i++) {
        auto& t = strTracks[i];
        if (t.mPartType == o2::dataformats::kStrkV0) {
          t.mDecayRef = mV0sIdxTmp[ith][t.mDecayRef].getVertexID(); // reassign merged V0 ID
        } else if (t.mPartType == o2::dataformats::kStrkCascade) {
          t.mDecayRef = mCascadesIdxTmp[ith][t.mDecayRef].getVertexID(); // reassign merged Cascase ID
        } else if (t.mPartType == o2::dataformats::kStrkThreeBody) {
          t.mDecayRef = m3bodyIdxTmp[ith][t.mDecayRef].getVertexID(); // reassign merged Cascase ID
        } else {
          LOGP(fatal, "Unknown strange track decay reference type {} for index {}", int(t.mPartType), t.mDecayRef);
        }

        strTracksTmp.push_back(t);
        strClusTmp.push_back(strClust[i]);
        if (mStrTracker->getMCTruthOn()) {
          mcLabTmp.push_back(stcTrMCLab[i]);
        }
      }
    }

    auto& strTracksOut = pc.outputs().make<std::vector<o2::dataformats::StrangeTrack>>(o2f::Output{"GLO", "STRANGETRACKS", 0});
    auto& strClustOut = pc.outputs().make<std::vector<o2::strangeness_tracking::ClusAttachments>>(o2f::Output{"GLO", "CLUSUPDATES", 0});
    o2::pmr::vector<o2::MCCompLabel> mcLabsOut;
    strTracksOut.resize(mNStrangeTracks);
    strClustOut.resize(mNStrangeTracks);
    if (mStrTracker->getMCTruthOn()) {
      mcLabsOut.resize(mNStrangeTracks);
    }

    std::vector<int> sortIdx(strTracksTmp.size());
    std::iota(sortIdx.begin(), sortIdx.end(), 0);
    // if mNTreads > 1 we need to sort tracks, clus and MCLabs by their mDecayRef
    if (mNThreads > 1 && mNStrangeTracks > 1) {
      std::sort(sortIdx.begin(), sortIdx.end(), [&strTracksTmp](int i1, int i2) { return strTracksTmp[i1].mDecayRef < strTracksTmp[i2].mDecayRef; });
    }

    for (int i = 0; i < (int)sortIdx.size(); i++) {
      strTracksOut[i] = strTracksTmp[sortIdx[i]];
      strClustOut[i] = strClusTmp[sortIdx[i]];
      if (mStrTracker->getMCTruthOn()) {
        mcLabsOut[i] = mcLabTmp[sortIdx[i]];
      }
    }

    if (mStrTracker->getMCTruthOn()) {
      auto& strTrMCLableOut = pc.outputs().make<std::vector<o2::MCCompLabel>>(o2f::Output{"GLO", "STRANGETRACKS_MC", 0});
      strTrMCLableOut.swap(mcLabsOut);
    }
  }

  for (int ith = 0; ith < mNThreads; ith++) { // clean unneeded s.vertices
    mV0sTmp[ith].clear();
    mCascadesTmp[ith].clear();
    m3bodyTmp[ith].clear();
    mV0sIdxTmp[ith].clear();
    mCascadesIdxTmp[ith].clear();
    m3bodyIdxTmp[ith].clear();
  }

  extractPVReferences(v0sIdx, v0Refs, cascsIdx, cascRefs, body3Idx, vtx3bodyRefs);
  LOG(debug) << "DONE : " << mV0sTmp[0].size() << " " << mCascadesTmp[0].size() << " " << m3bodyTmp[0].size();

  svDebug->Close();
}

//__________________________________________________________________
void SVertexer::init()
{
  svDebug = std::make_unique<o2::utils::TreeStreamRedirector>("svtxDebug.root", "recreate");
}

//__________________________________________________________________
void SVertexer::updateTimeDependentParams()
{
  // TODO RS: strictly speaking, one should do this only in case of the CCDB objects update
  static bool updatedOnce = false;
  if (!updatedOnce) {
    updatedOnce = true;
    mSVParams = &SVertexerParams::Instance();
    // precalculated selection cuts
    mMinR2ToMeanVertex = mSVParams->minRToMeanVertex * mSVParams->minRToMeanVertex;
    mMaxR2ToMeanVertexCascV0 = mSVParams->maxRToMeanVertexCascV0 * mSVParams->maxRToMeanVertexCascV0;
    mMaxDCAXY2ToMeanVertex = mSVParams->maxDCAXYToMeanVertex * mSVParams->maxDCAXYToMeanVertex;
    mMaxDCAXY2ToMeanVertexV0Casc = mSVParams->maxDCAXYToMeanVertexV0Casc * mSVParams->maxDCAXYToMeanVertexV0Casc;
    mMaxDCAXY2ToMeanVertex3bodyV0 = mSVParams->maxDCAXYToMeanVertex3bodyV0 * mSVParams->maxDCAXYToMeanVertex3bodyV0;
    mMinR2DiffV0Casc = mSVParams->minRDiffV0Casc * mSVParams->minRDiffV0Casc;
    mMinPt2V0 = mSVParams->minPtV0 * mSVParams->minPtV0;
    mMaxTgl2V0 = mSVParams->maxTglV0 * mSVParams->maxTglV0;
    mMinPt2Casc = mSVParams->minPtCasc * mSVParams->minPtCasc;
    mMaxTgl2Casc = mSVParams->maxTglCasc * mSVParams->maxTglCasc;
    mMinPt23Body = mSVParams->minPt3Body * mSVParams->minPt3Body;
    mMaxTgl23Body = mSVParams->maxTgl3Body * mSVParams->maxTgl3Body;
    setupThreads();
  }
  auto bz = o2::base::Propagator::Instance()->getNominalBz();
  mV0Hyps[HypV0::Photon].set(PID::Photon, PID::Electron, PID::Electron, mSVParams->pidCutsPhoton, bz);
  mV0Hyps[HypV0::K0].set(PID::K0, PID::Pion, PID::Pion, mSVParams->pidCutsK0, bz);
  mV0Hyps[HypV0::Lambda].set(PID::Lambda, PID::Proton, PID::Pion, mSVParams->pidCutsLambda, bz);
  mV0Hyps[HypV0::AntiLambda].set(PID::Lambda, PID::Pion, PID::Proton, mSVParams->pidCutsLambda, bz);
  mV0Hyps[HypV0::HyperTriton].set(PID::HyperTriton, PID::Helium3, PID::Pion, mSVParams->pidCutsHTriton, bz);
  mV0Hyps[HypV0::AntiHyperTriton].set(PID::HyperTriton, PID::Pion, PID::Helium3, mSVParams->pidCutsHTriton, bz);
  mV0Hyps[HypV0::Hyperhydrog4].set(PID::Hyperhydrog4, PID::Alpha, PID::Pion, mSVParams->pidCutsHhydrog4, bz);
  mV0Hyps[HypV0::AntiHyperhydrog4].set(PID::Hyperhydrog4, PID::Pion, PID::Alpha, mSVParams->pidCutsHhydrog4, bz);
  mCascHyps[HypCascade::XiMinus].set(PID::XiMinus, PID::Lambda, PID::Pion, mSVParams->pidCutsXiMinus, bz, mSVParams->maximalCascadeWidth);
  mCascHyps[HypCascade::OmegaMinus].set(PID::OmegaMinus, PID::Lambda, PID::Kaon, mSVParams->pidCutsOmegaMinus, bz, mSVParams->maximalCascadeWidth);

  m3bodyHyps[Hyp3body::H3L3body].set(PID::HyperTriton, PID::Proton, PID::Pion, PID::Deuteron, mSVParams->pidCutsH3L3body, bz);
  m3bodyHyps[Hyp3body::AntiH3L3body].set(PID::HyperTriton, PID::Pion, PID::Proton, PID::Deuteron, mSVParams->pidCutsH3L3body, bz);

  for (auto& ft : mFitterV0) {
    ft.setBz(bz);
  }
  for (auto& ft : mFitterCasc) {
    ft.setBz(bz);
  }
  for (auto& ft : mFitter3body) {
    ft.setBz(bz);
  }

  mPIDresponse.setBetheBlochParams(mSVParams->mBBpars);
}

//______________________________________________
void SVertexer::setTPCVDrift(const o2::tpc::VDriftCorrFact& v)
{
  mTPCVDrift = v.refVDrift * v.corrFact;
  mTPCVDriftCorrFact = v.corrFact;
  mTPCVDriftRef = v.refVDrift;
  mTPCDriftTimeOffset = v.getTimeOffset();
  mTPCBin2Z = mTPCVDrift / mMUS2TPCBin;
}
//______________________________________________
void SVertexer::setTPCCorrMaps(o2::gpu::CorrectionMapsHelper* maph)
{
  mTPCCorrMapsHelper = maph;
}

//__________________________________________________________________
void SVertexer::setupThreads()
{
  if (!mV0sTmp.empty()) {
    return;
  }
  mV0sTmp.resize(mNThreads);
  mCascadesTmp.resize(mNThreads);
  m3bodyTmp.resize(mNThreads);
  mV0sIdxTmp.resize(mNThreads);
  mCascadesIdxTmp.resize(mNThreads);
  m3bodyIdxTmp.resize(mNThreads);
  mFitterV0.resize(mNThreads);
  mBz = o2::base::Propagator::Instance()->getNominalBz();
  int fitCounter = 0;
  for (auto& fitter : mFitterV0) {
    fitter.setFitterID(fitCounter++);
    fitter.setBz(mBz);
    fitter.setUseAbsDCA(mSVParams->useAbsDCA);
    fitter.setPropagateToPCA(false);
    fitter.setMaxR(mSVParams->maxRIni);
    fitter.setMinParamChange(mSVParams->minParamChange);
    fitter.setMinRelChi2Change(mSVParams->minRelChi2Change);
    fitter.setMaxDZIni(mSVParams->maxDZIni);
    fitter.setMaxDXYIni(mSVParams->maxDXYIni);
    fitter.setMaxChi2(mSVParams->maxChi2);
    fitter.setMatCorrType(o2::base::Propagator::MatCorrType(mSVParams->matCorr));
    fitter.setUsePropagator(mSVParams->usePropagator);
    fitter.setRefitWithMatCorr(mSVParams->refitWithMatCorr);
    fitter.setMaxStep(mSVParams->maxStep);
    fitter.setMaxSnp(mSVParams->maxSnp);
    fitter.setMinXSeed(mSVParams->minXSeed);
  }
  mFitterCasc.resize(mNThreads);
  fitCounter = 1000;
  for (auto& fitter : mFitterCasc) {
    fitter.setFitterID(fitCounter++);
    fitter.setBz(mBz);
    fitter.setUseAbsDCA(mSVParams->useAbsDCA);
    fitter.setPropagateToPCA(false);
    fitter.setMaxR(mSVParams->maxRIniCasc);
    fitter.setMinParamChange(mSVParams->minParamChange);
    fitter.setMinRelChi2Change(mSVParams->minRelChi2Change);
    fitter.setMaxDZIni(mSVParams->maxDZIni);
    fitter.setMaxDXYIni(mSVParams->maxDXYIni);
    fitter.setMaxChi2(mSVParams->maxChi2);
    fitter.setMatCorrType(o2::base::Propagator::MatCorrType(mSVParams->matCorr));
    fitter.setUsePropagator(mSVParams->usePropagator);
    fitter.setRefitWithMatCorr(mSVParams->refitWithMatCorr);
    fitter.setMaxStep(mSVParams->maxStep);
    fitter.setMaxSnp(mSVParams->maxSnp);
    fitter.setMinXSeed(mSVParams->minXSeed);
  }

  mFitter3body.resize(mNThreads);
  fitCounter = 2000;
  for (auto& fitter : mFitter3body) {
    fitter.setFitterID(fitCounter++);
    fitter.setBz(mBz);
    fitter.setUseAbsDCA(mSVParams->useAbsDCA);
    fitter.setPropagateToPCA(false);
    fitter.setMaxR(mSVParams->maxRIni3body);
    fitter.setMinParamChange(mSVParams->minParamChange);
    fitter.setMinRelChi2Change(mSVParams->minRelChi2Change);
    fitter.setMaxDZIni(mSVParams->maxDZIni);
    fitter.setMaxDXYIni(mSVParams->maxDXYIni);
    fitter.setMaxChi2(mSVParams->maxChi2);
    fitter.setMatCorrType(o2::base::Propagator::MatCorrType(mSVParams->matCorr));
    fitter.setUsePropagator(mSVParams->usePropagator);
    fitter.setRefitWithMatCorr(mSVParams->refitWithMatCorr);
    fitter.setMaxStep(mSVParams->maxStep);
    fitter.setMaxSnp(mSVParams->maxSnp);
    fitter.setMinXSeed(mSVParams->minXSeed);
  }
}

//__________________________________________________________________
bool SVertexer::acceptTrack(const GIndex gid, const o2::track::TrackParCov& trc) const
{
  if (gid.isPVContributor() && mSVParams->maxPVContributors < 1) {
    return false;
  }

  // DCA to mean vertex
  if (mSVParams->minDCAToPV > 0.f) {
    o2::track::TrackPar trp(trc);
    std::array<float, 2> dca;
    auto* prop = o2::base::Propagator::Instance();
    if (mSVParams->usePropagator) {
      if (trp.getX() > mSVParams->minRFor3DField && !prop->PropagateToXBxByBz(trp, mSVParams->minRFor3DField, mSVParams->maxSnp, mSVParams->maxStep, o2::base::Propagator::MatCorrType(mSVParams->matCorr))) {
        return true; // we don't need actually to propagate to the beam-line
      }
      if (!prop->propagateToDCA(mMeanVertex.getXYZ(), trp, prop->getNominalBz(), mSVParams->maxStep, o2::base::Propagator::MatCorrType(mSVParams->matCorr), &dca)) {
        return true;
      }
    } else {
      if (!trp.propagateParamToDCA(mMeanVertex.getXYZ(), prop->getNominalBz(), &dca)) {
        return true;
      }
    }
    if (std::abs(dca[0]) < mSVParams->minDCAToPV) {
      return false;
    }
  }
  return true;
}

//__________________________________________________________________
void SVertexer::buildT2V(const o2::globaltracking::RecoContainer& recoData) // accessor to various tracks
{
  // build track->vertices from vertices->tracks, rejecting vertex contributors if requested
  auto trackIndex = recoData.getPrimaryVertexMatchedTracks(); // Global ID's for associated tracks
  auto vtxRefs = recoData.getPrimaryVertexMatchedTrackRefs(); // references from vertex to these track IDs
  bool isTPCloaded = recoData.isTrackSourceLoaded(GIndex::TPC);
  bool isITSloaded = recoData.isTrackSourceLoaded(GIndex::ITS);
  bool isITSTPCloaded = recoData.isTrackSourceLoaded(GIndex::ITSTPC);
  if (isTPCloaded && !mSVParams->mExcludeTPCtracks) {
    mTPCTracksArray = recoData.getTPCTracks();
    mTPCTrackClusIdx = recoData.getTPCTracksClusterRefs();
    mTPCClusterIdxStruct = &recoData.inputsTPCclusters->clusterIndex;
    mTPCRefitterShMap = recoData.clusterShMapTPC;
    mTPCRefitter = std::make_unique<o2::gpu::GPUO2InterfaceRefit>(mTPCClusterIdxStruct, mTPCCorrMapsHelper, o2::base::Propagator::Instance()->getNominalBz(), mTPCTrackClusIdx.data(), mTPCRefitterShMap.data(), nullptr, o2::base::Propagator::Instance());
  }

  std::unordered_map<GIndex, std::pair<int, int>> tmap;
  std::unordered_map<GIndex, bool> rejmap;
  int nv = vtxRefs.size() - 1; // The last entry is for unassigned tracks, ignore them
  for (int i = 0; i < 2; i++) {
    mTracksPool[i].clear();
    mVtxFirstTrack[i].clear();
    mVtxFirstTrack[i].resize(nv, -1);
  }
  for (int iv = 0; iv < nv; iv++) {
    const auto& vtref = vtxRefs[iv];
    int it = vtref.getFirstEntry(), itLim = it + vtref.getEntries();
    for (; it < itLim; it++) {
      auto tvid = trackIndex[it];
      if (!recoData.isTrackSourceLoaded(tvid.getSource())) {
        continue;
      }
      if (tvid.getSource() == GIndex::TPC) {
        if (mSVParams->mExcludeTPCtracks) {
          continue;
        }
        // unconstrained TPC tracks require special treatment: there is no point in checking DCA to mean vertex since it is not precise,
        // but we need to create a clone of TPC track constrained to this particular vertex time.
        if (processTPCTrack(mTPCTracksArray[tvid], tvid, iv)) {
          continue;
        }
      }

      if (tvid.isAmbiguous()) { // was this track already processed?
        auto tref = tmap.find(tvid);
        if (tref != tmap.end()) {
          mTracksPool[tref->second.second][tref->second.first].vBracket.setMax(iv); // this track was already processed with other vertex, account the latter
          continue;
        }
        // was it already rejected?
        if (rejmap.find(tvid) != rejmap.end()) {
          continue;
        }
      }
      const auto& trc = recoData.getTrackParam(tvid);

      bool hasTPC = false;
      bool heavyIonisingParticle = false;
      bool compatibleWithProton = mSVParams->mFractiondEdxforCascBaryons > 0.999f; // if 1 or above, accept all regardless of TPC
      auto tpcGID = recoData.getTPCContributorGID(tvid);
      if (tpcGID.isIndexSet() && isTPCloaded) {
        hasTPC = true;
        auto& tpcTrack = recoData.getTPCTrack(tpcGID);
        float dEdxTPC = tpcTrack.getdEdx().dEdxTotTPC;
        if (dEdxTPC > mSVParams->minTPCdEdx && trc.getP() > mSVParams->minMomTPCdEdx) // accept high dEdx tracks (He3, He4)
        {
          heavyIonisingParticle = true;
        }
        auto protonId = o2::track::PID::Proton;
        float dEdxExpected = mPIDresponse.getExpectedSignal(tpcTrack, protonId);
        float fracDevProton = std::abs((dEdxTPC - dEdxExpected) / dEdxExpected);
        if (fracDevProton < mSVParams->mFractiondEdxforCascBaryons) {
          compatibleWithProton = true;
        }
      }

      // get Nclusters in the ITS if available
      int8_t nITSclu = -1;
      bool shortOBITSOnlyTrack = false;
      auto itsGID = recoData.getITSContributorGID(tvid);
      if (itsGID.getSource() == GIndex::ITS) {
        if (isITSloaded) {
          auto& itsTrack = recoData.getITSTrack(itsGID);
          nITSclu = itsTrack.getNumberOfClusters();
          if (itsTrack.hasHitOnLayer(6) && itsTrack.hasHitOnLayer(5) && itsTrack.hasHitOnLayer(4) && itsTrack.hasHitOnLayer(3)) {
            shortOBITSOnlyTrack = true;
          }
        }
      } else if (itsGID.getSource() == GIndex::ITSAB) {
        if (isITSTPCloaded) {
          auto& itsABTracklet = recoData.getITSABRef(itsGID);
          nITSclu = itsABTracklet.getNClusters();
        }
      }
      if (!acceptTrack(tvid, trc) && !heavyIonisingParticle) {
        if (tvid.isAmbiguous()) {
          rejmap[tvid] = true;
        }
        continue;
      }

      if (!hasTPC && nITSclu < mSVParams->mITSSAminNclu && (!shortOBITSOnlyTrack || mSVParams->mRejectITSonlyOBtrack)) {
        continue; // reject short ITS-only
      }

      int posneg = trc.getSign() < 0 ? 1 : 0;
      float r = std::sqrt(trc.getX() * trc.getX() + trc.getY() * trc.getY());
      mTracksPool[posneg].emplace_back(TrackCand{trc, tvid, {iv, iv}, r, hasTPC, nITSclu, compatibleWithProton});
      if (tvid.getSource() == GIndex::TPC) { // constrained TPC track?
        correctTPCTrack(mTracksPool[posneg].back(), mTPCTracksArray[tvid], -1, -1);
      }
      if (tvid.isAmbiguous()) { // track attached to >1 vertex, remember that it was already processed
        tmap[tvid] = {mTracksPool[posneg].size() - 1, posneg};
      }
    }
  }
  // register 1st track of each charge for each vertex
  for (int pn = 0; pn < 2; pn++) {
    auto& vtxFirstT = mVtxFirstTrack[pn];
    const auto& tracksPool = mTracksPool[pn];
    for (unsigned i = 0; i < tracksPool.size(); i++) {
      const auto& t = tracksPool[i];
      for (int j{t.vBracket.getMin()}; j <= t.vBracket.getMax(); ++j) {
        if (vtxFirstT[j] == -1) {
          vtxFirstT[j] = i;
        }
      }
    }
  }

  LOG(info) << "Collected " << mTracksPool[POS].size() << " positive and " << mTracksPool[NEG].size() << " negative seeds";
}

//__________________________________________________________________
// bool SVertexer::checkV0(const TrackCand& seedP, const TrackCand& seedN, int iP, int iN, int ithread)
bool SVertexer::checkV0(const o2::globaltracking::RecoContainer& recoData, const TrackCand& seedP, const TrackCand& seedN, int iP, int iN, int ithread)
{

  auto& fitterV0 = mFitterV0[ithread];
  // Fast rough cuts on pairs before feeding to DCAFitter, tracks are not in the same Frame or at same X
  bool isTPConly = (seedP.gid.getSource() == GIndex::TPC || seedN.gid.getSource() == GIndex::TPC);
  if (mSVParams->mTPCTrackPhotonTune && isTPConly) {
    // Check if Tgl is close enough
    if (std::abs(seedP.getTgl() - seedN.getTgl()) > mSVParams->maxV0TglAbsDiff) {
      LOG(debug) << "RejTgl";
      return false;
    }
    // Check in transverse plane
    float sna, csa;
    o2::math_utils::CircleXYf_t trkPosCircle;
    seedP.getCircleParams(mBz, trkPosCircle, sna, csa);
    o2::math_utils::CircleXYf_t trkEleCircle;
    seedN.getCircleParams(mBz, trkEleCircle, sna, csa);
    // Does the radius of both tracks compare to their absolute circle center distance
    float c2c = std::hypot(trkPosCircle.xC - trkEleCircle.xC,
                           trkPosCircle.yC - trkEleCircle.yC);
    float r2r = trkPosCircle.rC + trkEleCircle.rC;
    float dcr = c2c - r2r;
    if (std::abs(dcr) > mSVParams->mTPCTrackD2R) {
      LOG(debug) << "RejD2R " << c2c << " " << r2r << " " << dcr;
      return false;
    }
    // Will the conversion point look somewhat reasonable
    float r1_r = trkPosCircle.rC / r2r;
    float r2_r = trkEleCircle.rC / r2r;
    float dR = std::hypot(r2_r * trkPosCircle.xC + r1_r * trkEleCircle.xC, r2_r * trkPosCircle.yC + r1_r * trkEleCircle.yC);
    if (dR > mSVParams->mTPCTrackDR) {
      LOG(debug) << "RejDR" << dR;
      return false;
    }

    // Setup looser cuts for the DCAFitter
    fitterV0.setMaxDZIni(mSVParams->mTPCTrackMaxDZIni);
    fitterV0.setMaxDXYIni(mSVParams->mTPCTrackMaxDXYIni);
    fitterV0.setMaxChi2(mSVParams->mTPCTrackMaxChi2);
    fitterV0.setCollinear(true);
  }

  auto mclabelP = recoData.getTrackMCLabel(seedP.gid);
  auto mclabelN = recoData.getTrackMCLabel(seedN.gid);
  (*svDebug) << "V0Tree"
             //<< "PTrackGID.=" << seedP.gid  << "NTrackGID.=" << seedN.gid
             << "PTrackMCGID=" << mclabelP << "NTrackMCGID=" << mclabelN
             << "\n";

  // feed DCAFitter
  int nCand = fitterV0.process(seedP, seedN);
  if (mSVParams->mTPCTrackPhotonTune && isTPConly) {
    // Reset immediately to the defaults
    fitterV0.setMaxDZIni(mSVParams->maxDZIni);
    fitterV0.setMaxDXYIni(mSVParams->maxDXYIni);
    fitterV0.setMaxChi2(mSVParams->maxChi2);
    fitterV0.setCollinear(false);
  }

  if (nCand == 0) { // discard this pair
    LOG(debug) << "RejDCAFitter";
    return false;
  }
  const auto& v0XYZ = fitterV0.getPCACandidate();
  // validate V0 radial position
  // check closeness to the beam-line
  float dxv0 = v0XYZ[0] - mMeanVertex.getX(), dyv0 = v0XYZ[1] - mMeanVertex.getY(), r2v0 = dxv0 * dxv0 + dyv0 * dyv0;
  if (r2v0 < mMinR2ToMeanVertex) {
<<<<<<< HEAD
    if (!debugFor3BodyDecays)
      return false;
=======
    LOG(debug) << "RejMinR2ToMeanVertex";
    return false;
>>>>>>> f2eb10d7
  }
  float rv0 = std::sqrt(r2v0), drv0P = rv0 - seedP.minR, drv0N = rv0 - seedN.minR;
  if (drv0P > mSVParams->causalityRTolerance || drv0P < -mSVParams->maxV0ToProngsRDiff ||
      drv0N > mSVParams->causalityRTolerance || drv0N < -mSVParams->maxV0ToProngsRDiff) {
    LOG(debug) << "RejCausality " << drv0P << " " << drv0N;
    if (!debugFor3BodyDecays)
      return false;
  }
  const int cand = 0;
  if (!fitterV0.isPropagateTracksToVertexDone(cand) && !fitterV0.propagateTracksToVertex(cand)) {
    LOG(debug) << "RejProp failed";
    return false;
  }
  const auto& trPProp = fitterV0.getTrack(0, cand);
  const auto& trNProp = fitterV0.getTrack(1, cand);
  std::array<float, 3> pP{}, pN{};
  trPProp.getPxPyPzGlo(pP);
  trNProp.getPxPyPzGlo(pN);
  // estimate DCA of neutral V0 track to beamline: straight line with parametric equation
  // x = X0 + pV0[0]*t, y = Y0 + pV0[1]*t reaches DCA to beamline (Xv, Yv) at
  // t = -[ (x0-Xv)*pV0[0] + (y0-Yv)*pV0[1]) ] / ( pT(pV0)^2 )
  // Similar equation for 3D distance involving pV0[2]
  std::array<float, 3> pV0 = {pP[0] + pN[0], pP[1] + pN[1], pP[2] + pN[2]};
  float pt2V0 = pV0[0] * pV0[0] + pV0[1] * pV0[1], prodXYv0 = dxv0 * pV0[0] + dyv0 * pV0[1], tDCAXY = prodXYv0 / pt2V0;
  if (pt2V0 < mMinPt2V0) { // pt cut
    LOG(debug) << "RejPt2 " << pt2V0;
    if (!debugFor3BodyDecays)
      return false;
  }
  if (pV0[2] * pV0[2] / pt2V0 > mMaxTgl2V0) { // tgLambda cut
    LOG(debug) << "RejTgL " << pV0[2] * pV0[2] / pt2V0;
    if (!debugFor3BodyDecays)
      return false;
  }
  float p2V0 = pt2V0 + pV0[2] * pV0[2], ptV0 = std::sqrt(pt2V0);
  // apply mass selections
  float p2Pos = pP[0] * pP[0] + pP[1] * pP[1] + pP[2] * pP[2], p2Neg = pN[0] * pN[0] + pN[1] * pN[1] + pN[2] * pN[2];

  bool goodHyp = false, photonOnly = mSVParams->mTPCTrackPhotonTune && isTPConly;
  std::array<bool, NHypV0> hypCheckStatus{};
  int nPID = photonOnly ? (Photon + 1) : NHypV0;
  for (int ipid = 0; (ipid < nPID) && mSVParams->checkV0Hypothesis; ipid++) {
    if (mV0Hyps[ipid].check(p2Pos, p2Neg, p2V0, ptV0)) {
      goodHyp = hypCheckStatus[ipid] = true;
    }
  }
  // check tight lambda mass only
  bool goodLamForCascade = false, goodALamForCascade = false;
  bool usesTPCOnly = (seedP.hasTPC && !seedP.hasITS()) || (seedN.hasTPC && !seedN.hasITS());
  bool usesShortITSOnly = (!seedP.hasTPC && seedP.nITSclu < mSVParams->mITSSAminNcluCascades) || (!seedN.hasTPC && seedN.nITSclu < mSVParams->mITSSAminNcluCascades);
  if (ptV0 > mSVParams->minPtV0FromCascade && (!mSVParams->mSkipTPCOnlyCascade || !usesTPCOnly) && !usesShortITSOnly) {
    if (mV0Hyps[Lambda].checkTight(p2Pos, p2Neg, p2V0, ptV0) && (!mSVParams->mRequireTPCforCascBaryons || seedP.hasTPC) && seedP.compatibleProton) {
      goodLamForCascade = true;
    }
    if (mV0Hyps[AntiLambda].checkTight(p2Pos, p2Neg, p2V0, ptV0) && (!mSVParams->mRequireTPCforCascBaryons || seedN.hasTPC) && seedN.compatibleProton) {
      goodALamForCascade = true;
    }
  }

  // apply loose Armenteros-Podolanski cut to photons and K0
  // the AP space and mass space correlated very well, and should in theory already be detected above but every bit helps
  if (mSVParams->checkV0Hypothesis && mSVParams->checkV0AP &&
      (hypCheckStatus[HypV0::Photon] || hypCheckStatus[HypV0::K0] || goodLamForCascade || goodALamForCascade)) {
    float pV0Abs = std::sqrt(p2V0);
    float pPos = std::sqrt(p2Pos);
    float p1 = (pV0[0] * pP[0] + pV0[1] * pP[1] + pV0[2] * pP[2]) /
               (pV0Abs * pPos);
    float p2 = (pV0[0] * pN[0] + pV0[1] * pN[1] + pV0[2] * pN[2]) /
               (pV0Abs * seedN.getP());
    float pL1 = p1 * seedP.getP();
    float pL2 = p2 * seedN.getP();
    float alpha = (pL1 - pL2) / (pL1 + pL2);
    float pT1 = pPos * std::sqrt(1 - p1);
    if (hypCheckStatus[HypV0::Photon] && pT1 > mSVParams->pidCutsPhotonAP_qT) {
      hypCheckStatus[HypV0::Photon] = false;
    }
    if (hypCheckStatus[HypV0::K0] && pT1 < mSVParams->pidCutsK0AP_qT) {
      hypCheckStatus[HypV0::K0] = false;
    }
    if ((goodLamForCascade || goodALamForCascade) && std::abs(alpha) > mSVParams->pidCutsLambdaAP_a && pT1 > mSVParams->pidCutsLambdaAP_qT) {
      goodLamForCascade = false;
      goodALamForCascade = false;
    }
    // Check if any good hypothesis remains
    goodHyp = false;
    for (int ipid = 0; ipid < nPID; ipid++) {
      if (hypCheckStatus[ipid]) {
        goodHyp = true;
        break;
      }
    }
  }

  // apply mass selections for 3-body decay
  bool good3bodyV0Hyp = false;
  for (int ipid = 2; ipid < 4; ipid++) {
    float massForLambdaHyp = mV0Hyps[ipid].calcMass(p2Pos, p2Neg, p2V0);
    if (massForLambdaHyp - mV0Hyps[ipid].getMassV0Hyp() < mV0Hyps[ipid].getMargin(ptV0)) {
      good3bodyV0Hyp = true;
      break;
    }
  }

  // we want to reconstruct the 3 body decay of hypernuclei starting from the V0 of a proton and a pion (e.g. H3L->d + (p + pi-), or He4L->He3 + (p + pi-)))
  bool checkFor3BodyDecays = mEnable3BodyDecays &&
                             (!mSVParams->checkV0Hypothesis || good3bodyV0Hyp) &&
                             (pt2V0 > 0.5) &&
                             (!mSVParams->mSkipTPCOnly3Body || !isTPConly);
  if (debugFor3BodyDecays)
    checkFor3BodyDecays = true;       // for debug
  bool rejectAfter3BodyCheck = false; // To reject v0s which can be 3-body decay candidates but not cascade or v0
  bool checkForCascade = mEnableCascades &&
                         (!mSVParams->mSkipTPCOnlyCascade || !usesTPCOnly) &&
                         r2v0 < mMaxR2ToMeanVertexCascV0 &&
                         (!mSVParams->checkV0Hypothesis || (goodLamForCascade || goodALamForCascade) &&
                                                             (!isTPConly || !hypCheckStatus[HypV0::Photon]));
  bool rejectIfNotCascade = false;

  if (!goodHyp && mSVParams->checkV0Hypothesis) {
    LOG(debug) << "RejHypo";
    if (!checkFor3BodyDecays && !checkForCascade) {
      return false;
    } else {
      rejectAfter3BodyCheck = true;
    }
  }

  float dcaX = dxv0 - pV0[0] * tDCAXY, dcaY = dyv0 - pV0[1] * tDCAXY, dca2 = dcaX * dcaX + dcaY * dcaY;
  float cosPAXY = prodXYv0 / std::sqrt(r2v0 * pt2V0);

  if (checkForCascade) { // use looser cuts for cascade v0 candidates
    if (dca2 > mMaxDCAXY2ToMeanVertexV0Casc || cosPAXY < mSVParams->minCosPAXYMeanVertexCascV0) {
      LOG(debug) << "Rej for cascade DCAXY2: " << dca2 << " << cosPAXY: " << cosPAXY;
      if (!checkFor3BodyDecays) {
        return false;
      } else {
        rejectAfter3BodyCheck = true;
      }
    }
  }
  if (checkFor3BodyDecays) { // use looser cuts for 3-body decay candidates
    if (dca2 > mMaxDCAXY2ToMeanVertex3bodyV0 || cosPAXY < mSVParams->minCosPAXYMeanVertex3bodyV0) {
      LOG(debug) << "Rej for 3 body decays DCAXY2: " << dca2 << " << cosPAXY: " << cosPAXY;
      if (!debugFor3BodyDecays)
        checkFor3BodyDecays = false;
    }
  }

  if (dca2 > mMaxDCAXY2ToMeanVertex || cosPAXY < mSVParams->minCosPAXYMeanVertex) {
    if (checkForCascade) {
      rejectIfNotCascade = true;
    } else if (checkFor3BodyDecays) {
      rejectAfter3BodyCheck = true;
    } else {
      if (mSVParams->mTPCTrackPhotonTune && isTPConly) {
        // Check for looser cut for tpc-only photons only
        if (dca2 > mSVParams->mTPCTrackMaxDCAXY2ToMeanVertex) {
          return false;
        }
      } else {
        return false;
      }
    }
  }

  auto vlist = seedP.vBracket.getOverlap(seedN.vBracket); // indices of vertices shared by both seeds
  bool candFound = false;
  auto bestCosPA = checkForCascade ? mSVParams->minCosPACascV0 : mSVParams->minCosPA;
  bestCosPA = checkFor3BodyDecays ? std::min(mSVParams->minCosPA3bodyV0, bestCosPA) : bestCosPA;
  V0 v0new;
  V0Index v0Idxnew;

  for (int iv = vlist.getMin(); iv <= vlist.getMax(); iv++) {
    const auto& pv = mPVertices[iv];
    const auto v0XYZ = fitterV0.getPCACandidatePos(cand);
    // check cos of pointing angle
    float dx = v0XYZ[0] - pv.getX(), dy = v0XYZ[1] - pv.getY(), dz = v0XYZ[2] - pv.getZ(), prodXYZv0 = dx * pV0[0] + dy * pV0[1] + dz * pV0[2];
    float cosPA = prodXYZv0 / std::sqrt((dx * dx + dy * dy + dz * dz) * p2V0);
    if (cosPA < bestCosPA) {
      LOG(debug) << "Rej. cosPA: " << cosPA;
      continue;
    }
    if (!candFound) {
      new (&v0new) V0(v0XYZ, pV0, fitterV0.calcPCACovMatrixFlat(cand), trPProp, trNProp);
      new (&v0Idxnew) V0Index(-1, seedP.gid, seedN.gid);
      v0new.setDCA(fitterV0.getChi2AtPCACandidate(cand));
      candFound = true;
    }
    v0new.setCosPA(cosPA);
    v0Idxnew.setVertexID(iv);
    bestCosPA = cosPA;
  }
  if (!candFound) {
    return false;
  }
  if (bestCosPA < mSVParams->minCosPACascV0) {
    rejectAfter3BodyCheck = true;
  }
  if (bestCosPA < mSVParams->minCosPA && checkForCascade) {
    rejectIfNotCascade = true;
  }
  int nV0Ini = mV0sIdxTmp[ithread].size();

  // check 3 body decays
  if (checkFor3BodyDecays) {

    // 3body debug
    (*svDebug) << "V0TreeAfterCut"
               //<< "PTrackGID=" << seedP.gid  << "NTrackGID=" << seedN.gid
               << "PTrackMCGID=" << mclabelP << "NTrackMCGID=" << mclabelN
               << "V0R=" << rv0 << "V0DrP=" << drv0P << "V0DrN=" << drv0N << "V0Pt=" << ptV0 << "V0TgLambda=" << pV0[2] * pV0[2] / pt2V0
               << "V0Dca=" << std::sqrt(dca2) << "V0CosXY=" << cosPAXY << "V0CosPA=" << bestCosPA
               << "V0LambdaMass=" << mV0Hyps[2].calcMass(p2Pos, p2Neg, p2V0) << "V0AntiLambdaMass=" << mV0Hyps[3].calcMass(p2Pos, p2Neg, p2V0)
               << "\n";

    int n3bodyDecays = 0;
    // n3bodyDecays += check3bodyDecays(v0Idxnew, v0new, rv0, pV0, p2V0, iN, NEG, vlist, ithread);
    // n3bodyDecays += check3bodyDecays(v0Idxnew, v0new, rv0, pV0, p2V0, iP, POS, vlist, ithread);
    n3bodyDecays += check3bodyDecays(recoData, v0Idxnew, v0new, rv0, pV0, p2V0, iN, NEG, vlist, ithread);
    n3bodyDecays += check3bodyDecays(recoData, v0Idxnew, v0new, rv0, pV0, p2V0, iP, POS, vlist, ithread);
  }
  if (rejectAfter3BodyCheck) {
    return false;
  }

  // check cascades
  int nCascIni = mCascadesIdxTmp[ithread].size(), nV0Used = 0; // number of times this particular v0 (with assigned PV) was used (not counting using its clones with other PV)
  if (checkForCascade) {
    if (goodLamForCascade || !mSVParams->checkCascadeHypothesis) {
      nV0Used += checkCascades(v0Idxnew, v0new, rv0, pV0, p2V0, iN, NEG, vlist, ithread);
    }
    if (goodALamForCascade || !mSVParams->checkCascadeHypothesis) {
      nV0Used += checkCascades(v0Idxnew, v0new, rv0, pV0, p2V0, iP, POS, vlist, ithread);
    }
  }

  if (nV0Used) { // need to fix the index of V0 for the cascades using this v0
    for (unsigned int ic = nCascIni; ic < mCascadesIdxTmp[ithread].size(); ic++) {
      if (mCascadesIdxTmp[ithread][ic].getV0ID() == -1) {
        mCascadesIdxTmp[ithread][ic].setV0ID(nV0Ini);
      }
    }
  }

  if (nV0Used || !rejectIfNotCascade) { // need to add this v0
    mV0sIdxTmp[ithread].push_back(v0Idxnew);
    if (!rejectIfNotCascade) {
      mV0sIdxTmp[ithread].back().setStandaloneV0();
    }
    if (photonOnly) {
      mV0sIdxTmp[ithread].back().setPhotonOnly();
      mV0sIdxTmp[ithread].back().setCollinear();
    }

    if (mSVParams->createFullV0s) {
      mV0sTmp[ithread].push_back(v0new);
    }
  }

  if (mStrTracker) {
    for (int iv = nV0Ini; iv < (int)mV0sIdxTmp[ithread].size(); iv++) {
      mStrTracker->processV0(iv, v0new, v0Idxnew, ithread);
    }
  }

  return mV0sIdxTmp[ithread].size() - nV0Ini != 0;
}

//__________________________________________________________________
int SVertexer::checkCascades(const V0Index& v0Idx, const V0& v0, float rv0, std::array<float, 3> pV0, float p2V0, int avoidTrackID, int posneg, VBracket v0vlist, int ithread)
{
  // check last added V0 for belonging to cascade
  auto& fitterCasc = mFitterCasc[ithread];
  auto& tracks = mTracksPool[posneg];
  int nCascIni = mCascadesIdxTmp[ithread].size(), nv0use = 0;

  // check if a given PV has already been used in a cascade
  std::unordered_map<int, int> pvMap;

  // start from the 1st bachelor track compatible with earliest vertex in the v0vlist
  int firstTr = mVtxFirstTrack[posneg][v0vlist.getMin()], nTr = tracks.size();
  if (firstTr < 0) {
    firstTr = nTr;
  }
  for (int it = firstTr; it < nTr; it++) {
    if (it == avoidTrackID) {
      continue; // skip the track used by V0
    }
    auto& bach = tracks[it];
    if (mSVParams->mSkipTPCOnlyCascade && (bach.gid.getSource() == GIndex::TPC)) {
      continue; // reject TPC-only bachelors
    }
    if (!bach.hasTPC && bach.nITSclu < mSVParams->mITSSAminNcluCascades) {
      continue; // reject short ITS-only
    }

    if (bach.vBracket.getMin() > v0vlist.getMax()) {
      LOG(debug) << "Skipping";
      break; // all other bachelor candidates will be also not compatible with this PV
    }
    auto cascVlist = v0vlist.getOverlap(bach.vBracket); // indices of vertices shared by V0 and bachelor
    if (mSVParams->selectBestV0) {
      // select only the best V0 candidate among the compatible ones
      if (v0Idx.getVertexID() < cascVlist.getMin() || v0Idx.getVertexID() > cascVlist.getMax()) {
        continue;
      }
      cascVlist.setMin(v0Idx.getVertexID());
      cascVlist.setMax(v0Idx.getVertexID());
    }

    int nCandC = fitterCasc.process(v0, bach);
    if (nCandC == 0) { // discard this pair
      continue;
    }
    const int candC = 0;
    const auto& cascXYZ = fitterCasc.getPCACandidatePos(candC);

    // make sure the cascade radius is smaller than that of the mean vertex
    float dxc = cascXYZ[0] - mMeanVertex.getX(), dyc = cascXYZ[1] - mMeanVertex.getY(), r2casc = dxc * dxc + dyc * dyc;
    if (rv0 * rv0 - r2casc < mMinR2DiffV0Casc || r2casc < mMinR2ToMeanVertex) {
      continue;
    }
    // do we want to apply mass cut ?
    //
    if (!fitterCasc.isPropagateTracksToVertexDone(candC) && !fitterCasc.propagateTracksToVertex(candC)) {
      continue;
    }

    auto& trNeut = fitterCasc.getTrack(0, candC);
    auto& trBach = fitterCasc.getTrack(1, candC);
    trNeut.setPID(o2::track::PID::Lambda);
    trBach.setPID(o2::track::PID::Pion);
    std::array<float, 3> pNeut, pBach;
    trNeut.getPxPyPzGlo(pNeut);
    trBach.getPxPyPzGlo(pBach);
    std::array<float, 3> pCasc = {pNeut[0] + pBach[0], pNeut[1] + pBach[1], pNeut[2] + pBach[2]};

    float pt2Casc = pCasc[0] * pCasc[0] + pCasc[1] * pCasc[1], p2Casc = pt2Casc + pCasc[2] * pCasc[2];
    if (pt2Casc < mMinPt2Casc) { // pt cut
      LOG(debug) << "Casc pt too low";
      continue;
    }
    if (pCasc[2] * pCasc[2] / pt2Casc > mMaxTgl2Casc) { // tgLambda cut
      LOG(debug) << "Casc tgLambda too high";
      continue;
    }

    // compute primary vertex and cosPA of the cascade
    auto bestCosPA = mSVParams->minCosPACasc;
    auto cascVtxID = -1;

    for (int iv = cascVlist.getMin(); iv <= cascVlist.getMax(); iv++) {
      const auto& pv = mPVertices[iv];
      // check cos of pointing angle
      float dx = cascXYZ[0] - pv.getX(), dy = cascXYZ[1] - pv.getY(), dz = cascXYZ[2] - pv.getZ(), prodXYZcasc = dx * pCasc[0] + dy * pCasc[1] + dz * pCasc[2];
      float cosPA = prodXYZcasc / std::sqrt((dx * dx + dy * dy + dz * dz) * p2Casc);
      if (cosPA < bestCosPA) {
        LOG(debug) << "Rej. cosPA: " << cosPA;
        continue;
      }
      cascVtxID = iv;
      bestCosPA = cosPA;
    }
    if (cascVtxID == -1) {
      LOG(debug) << "Casc not compatible with any vertex";
      continue;
    }

    const auto& cascPv = mPVertices[cascVtxID];
    float dxCasc = cascXYZ[0] - cascPv.getX(), dyCasc = cascXYZ[1] - cascPv.getY(), dzCasc = cascXYZ[2] - cascPv.getZ();
    auto prodPPos = pV0[0] * dxCasc + pV0[1] * dyCasc + pV0[2] * dzCasc;
    if (prodPPos < 0.) { // causality cut
      LOG(debug) << "Casc not causally compatible";
      continue;
    }

    float p2Bach = pBach[0] * pBach[0] + pBach[1] * pBach[1] + pBach[2] * pBach[2];
    float ptCasc = std::sqrt(pt2Casc);
    bool goodHyp = false;
    for (int ipid = 0; ipid < NHypCascade; ipid++) {
      if (mCascHyps[ipid].check(p2V0, p2Bach, p2Casc, ptCasc)) {
        goodHyp = true;
        break;
      }
    }
    if (!goodHyp) {
      LOG(debug) << "Casc not compatible with any hypothesis";
      continue;
    }
    // note: at the moment the v0 was not added yet. If some cascade will use v0 (with its PV), the v0 will be added after checkCascades
    // but not necessarily at the and of current v0s vector, since meanwhile checkCascades may add v0 clones (with PV redefined).
    Cascade casc(cascXYZ, pCasc, fitterCasc.calcPCACovMatrixFlat(candC), trNeut, trBach);
    o2::track::TrackParCov trc = casc;
    o2::dataformats::DCA dca;
    if (!trc.propagateToDCA(cascPv, fitterCasc.getBz(), &dca, 5.) ||
        std::abs(dca.getY()) > mSVParams->maxDCAXYCasc || std::abs(dca.getZ()) > mSVParams->maxDCAZCasc) {
      LOG(debug) << "Casc not compatible with PV";
      LOG(debug) << "DCA: " << dca.getY() << " " << dca.getZ();
      continue;
    }
    CascadeIndex cascIdx(cascVtxID, -1, bach.gid); // the v0Idx was not yet added, this will be done after the checkCascades

    LOGP(debug, "cascade successfully validated");

    // clone the V0, set new cosPA and VerteXID, add it to the list of V0s
    if (cascVtxID != v0Idx.getVertexID()) {
      auto pvIdx = pvMap.find(cascVtxID);
      if (pvIdx != pvMap.end()) {
        cascIdx.setV0ID(pvIdx->second); // V0 already exists, add reference to the cascade
      } else {                          // add V0 clone for this cascade (may be used also by other cascades)
        const auto& pv = mPVertices[cascVtxID];
        cascIdx.setV0ID(mV0sIdxTmp[ithread].size()); // set the new V0 index in the cascade
        pvMap[cascVtxID] = mV0sTmp[ithread].size();  // add the new V0 index to the map
        mV0sIdxTmp[ithread].emplace_back(cascVtxID, v0Idx.getProngs());
        if (mSVParams->createFullV0s) {
          mV0sTmp[ithread].push_back(v0);
          float dx = v0.getX() - pv.getX(), dy = v0.getY() - pv.getY(), dz = v0.getZ() - pv.getZ(), prodXYZ = dx * pV0[0] + dy * pV0[1] + dz * pV0[2];
          mV0sTmp[ithread].back().setCosPA(prodXYZ / std::sqrt((dx * dx + dy * dy + dz * dz) * p2V0));
        }
      }
    } else {
      nv0use++; // original v0 was used
    }
    mCascadesIdxTmp[ithread].push_back(cascIdx);
    if (mSVParams->createFullCascades) {
      casc.setCosPA(bestCosPA);
      casc.setDCA(fitterCasc.getChi2AtPCACandidate(candC));
      mCascadesTmp[ithread].push_back(casc);
    }
    if (mStrTracker) {
      mStrTracker->processCascade(mCascadesIdxTmp[ithread].size() - 1, casc, cascIdx, v0, ithread);
    }
  }

  return nv0use;
}

//__________________________________________________________________
// int SVertexer::check3bodyDecays(const V0Index& v0Idx, const V0& v0, float rv0, std::array<float, 3> pV0, float p2V0, int avoidTrackID, int posneg, VBracket v0vlist, int ithread)
int SVertexer::check3bodyDecays(const o2::globaltracking::RecoContainer& recoData, const V0Index& v0Idx, const V0& v0, float rv0, std::array<float, 3> pV0, float p2V0, int avoidTrackID, int posneg, VBracket v0vlist, int ithread)
{
  // check last added V0 for belonging to cascade
  auto& fitter3body = mFitter3body[ithread];
  auto& tracks = mTracksPool[posneg];
  int n3BodyIni = m3bodyIdxTmp[ithread].size();

  // start from the 1st bachelor track compatible with earliest vertex in the v0vlist
  int firstTr = mVtxFirstTrack[posneg][v0vlist.getMin()], nTr = tracks.size();
  if (firstTr < 0) {
    firstTr = nTr;
  }

  // If the V0 is a pair of proton and pion, we should pair it with all positive particles, and the positive particle in the V0 is a proton.
  // Otherwise, we should pair it with all negative particles, and the negative particle in the V0 is a antiproton.

  // start from the 1st track compatible with V0's primary vertex
  for (int it = firstTr; it < nTr; it++) {
    if (it == avoidTrackID) {
      continue; // skip the track used by V0
    }
    auto& bach = tracks[it];
    if (mSVParams->mSkipTPCOnly3Body && (bach.gid.getSource() == GIndex::TPC)) {
      continue; // reject TPC-only bachelors
    }
    if (bach.vBracket > v0vlist.getMax()) {
      LOG(debug) << "Skipping";
      break; // all other bachelor candidates will be also not compatible with this PV
    }
    auto decay3bodyVlist = v0vlist.getOverlap(bach.vBracket); // indices of vertices shared by V0 and bachelor
    if (mSVParams->selectBestV0) {
      // select only the best V0 candidate among the compatible ones
      if (v0Idx.getVertexID() < decay3bodyVlist.getMin() || v0Idx.getVertexID() > decay3bodyVlist.getMax()) {
        continue;
      }
      decay3bodyVlist.setMin(v0Idx.getVertexID());
      decay3bodyVlist.setMax(v0Idx.getVertexID());
    }

    // for 3body debug
    auto mclabel0 = recoData.getTrackMCLabel(v0Idx.getProngID(0));
    auto mclabel1 = recoData.getTrackMCLabel(v0Idx.getProngID(1));
    auto mclabel2 = recoData.getTrackMCLabel(bach.gid);

    (*svDebug) << "VtxTree"
               //<< "Track0GID.=" << v0Idx.getProngID(0)  << "Track1GID.=" << v0Idx.getProngID(1) << "Track2GID.=" << bach.gid
               << "Track0MCGID=" << mclabel0 << "Track1MCGID=" << mclabel1 << "Track2MCGID=" << mclabel2
               << "\n";

    if (bach.getPt() < 0.6) {
      if (!debugFor3BodyDecays)
        continue;
    }

    int n3bodyVtx = fitter3body.process(v0.getProng(0), v0.getProng(1), bach);
    if (n3bodyVtx == 0) { // discard this pair
      continue;
    }
    int cand3B = 0;
    const auto& vertexXYZ = fitter3body.getPCACandidatePos(cand3B);

    // make sure the 3 body vertex radius is close to that of the mean vertex
    float dxc = vertexXYZ[0] - mMeanVertex.getX(), dyc = vertexXYZ[1] - mMeanVertex.getY(), dzc = vertexXYZ[2] - mMeanVertex.getZ(), r2vertex = dxc * dxc + dyc * dyc;
    if (std::abs(rv0 - std::sqrt(r2vertex)) > mSVParams->maxRDiffV03body || r2vertex < mMinR2ToMeanVertex) {
      if (!debugFor3BodyDecays)
        continue;
    }
    float drvtxBach = std::sqrt(r2vertex) - bach.minR;
    if (drvtxBach > mSVParams->causalityRTolerance || drvtxBach < -mSVParams->maxV0ToProngsRDiff) {
      LOG(debug) << "RejCausality " << drvtxBach;
    }
    //
    if (!fitter3body.isPropagateTracksToVertexDone() && !fitter3body.propagateTracksToVertex()) {
      continue;
    }

    auto& tr0 = fitter3body.getTrack(0, cand3B);
    auto& tr1 = fitter3body.getTrack(1, cand3B);
    auto& tr2 = fitter3body.getTrack(2, cand3B);
    std::array<float, 3> p0, p1, p2;
    tr0.getPxPyPzGlo(p0);
    tr1.getPxPyPzGlo(p1);
    tr2.getPxPyPzGlo(p2);
    std::array<float, 3> p3B = {p0[0] + p1[0] + p2[0], p0[1] + p1[1] + p2[1], p0[2] + p1[2] + p2[2]};

    float pt2candidate = p3B[0] * p3B[0] + p3B[1] * p3B[1], p2candidate = pt2candidate + p3B[2] * p3B[2];
    if (pt2candidate < mMinPt23Body) { // pt cut
      if (!debugFor3BodyDecays)
        continue;
    }
    if (p3B[2] * p3B[2] / pt2candidate > mMaxTgl23Body) { // tgLambda cut
      if (!debugFor3BodyDecays)
        continue;
    }

    // compute primary vertex and cosPA of the 3-body decay
    auto bestCosPA = mSVParams->minCosPA3body;
    auto decay3bodyVtxID = -1;

    for (int iv = decay3bodyVlist.getMin(); iv <= decay3bodyVlist.getMax(); iv++) {
      const auto& pv = mPVertices[iv];
      // check cos of pointing angle
      float dx = vertexXYZ[0] - pv.getX(), dy = vertexXYZ[1] - pv.getY(), dz = vertexXYZ[2] - pv.getZ(), prodXYZ3body = dx * p3B[0] + dy * p3B[1] + dz * p3B[2];
      float cosPA = prodXYZ3body / std::sqrt((dx * dx + dy * dy + dz * dz) * p2candidate);
      if (cosPA < bestCosPA) {
        LOG(debug) << "Rej. cosPA: " << cosPA;
        if (!debugFor3BodyDecays)
          continue;
      }
      decay3bodyVtxID = iv;
      bestCosPA = cosPA;
    }
    if (decay3bodyVtxID == -1) {
      LOG(debug) << "3-body decay not compatible with any vertex";
      continue;
    }

    const auto& decay3bodyPv = mPVertices[decay3bodyVtxID];
    float sqP0 = p0[0] * p0[0] + p0[1] * p0[1] + p0[2] * p0[2], sqP1 = p1[0] * p1[0] + p1[1] * p1[1] + p1[2] * p1[2], sqP2 = p2[0] * p2[0] + p2[1] * p2[1] + p2[2] * p2[2];
    float pt3B = std::sqrt(pt2candidate);

    bool goodHyp = false;
    for (int ipid = 0; ipid < 2; ipid++) { // TODO: expand this loop to cover all the 3body cases if (m3bodyHyps[ipid].check(sqP0, sqP1, sqP2, sqPtot, pt3B))
      if (m3bodyHyps[ipid].check(sqP0, sqP1, sqP2, p2candidate, pt3B)) {
        goodHyp = true;
        break;
      }
    }
    if (!goodHyp) {
      if (!debugFor3BodyDecays)
        continue;
    }
    Decay3Body candidate3B(PID::HyperTriton, vertexXYZ, p3B, fitter3body.calcPCACovMatrixFlat(cand3B), tr0, tr1, tr2);
    o2::track::TrackParCov trc = candidate3B;
    o2::dataformats::DCA dca;
    if (!trc.propagateToDCA(decay3bodyPv, fitter3body.getBz(), &dca, 5.) ||
        std::abs(dca.getY()) > mSVParams->maxDCAXY3Body || std::abs(dca.getZ()) > mSVParams->maxDCAZ3Body) {
      if (!debugFor3BodyDecays)
        continue;
    }
    if (mSVParams->createFull3Bodies) {
      candidate3B.setCosPA(bestCosPA);
      candidate3B.setDCA(fitter3body.getChi2AtPCACandidate());
      m3bodyTmp[ithread].push_back(candidate3B);
    }
    // for debug
    (*svDebug) << "VtxTreeAfterCut"
               //<< "Track0GID.=" << v0Idx.getProngID(0)  << "Track1GID.=" << v0Idx.getProngID(1) << "Track2GID.=" << bach.gid
               << "Track0MCGID=" << mclabel0 << "Track1MCGID=" << mclabel1 << "Track2MCGID=" << mclabel2
               << "VtxBachR=" << bach.minR << "VtxDrBach=" << drvtxBach << "VtxPt=" << pt3B << "VtxDiffR=" << std::abs(rv0 - std::sqrt(r2vertex)) << "VtxR=" << std::sqrt(r2vertex)
               << "VtxTgLambda=" << p3B[2] * p3B[2] / pt2candidate << "VtxCosPA=" << bestCosPA << "VtxDcaY=" << dca.getY() << "VtxDcaZ=" << dca.getZ()
               << "VtxH3LMass=" << m3bodyHyps[0].calcMass(sqP0, sqP1, sqP2, p2candidate) << "VtxAntiH3LMass=" << m3bodyHyps[1].calcMass(sqP0, sqP1, sqP2, p2candidate)
               << "VtxMassMargin=" << m3bodyHyps[0].getMargin(pt3B) << "VtxMassSigma=" << m3bodyHyps[0].getSigma(pt3B)
               << "\n";
    m3bodyIdxTmp[ithread].emplace_back(decay3bodyVtxID, v0Idx.getProngID(0), v0Idx.getProngID(1), bach.gid);
  }
  return m3bodyIdxTmp[ithread].size() - n3BodyIni;
}

//__________________________________________________________________
template <class TVI, class TCI, class T3I, class TR>
void SVertexer::extractPVReferences(const TVI& v0s, TR& vtx2V0Refs, const TCI& cascades, TR& vtx2CascRefs, const T3I& vtx3, TR& vtx2body3Refs)
{
  // V0s, cascades and 3bodies are already sorted in PV ID
  vtx2V0Refs.clear();
  vtx2V0Refs.resize(mPVertices.size());
  vtx2CascRefs.clear();
  vtx2CascRefs.resize(mPVertices.size());
  vtx2body3Refs.clear();
  vtx2body3Refs.resize(mPVertices.size());
  int nv0 = v0s.size(), nCasc = cascades.size(), n3body = vtx3.size();

  // relate V0s to primary vertices
  int pvID = -1, nForPV = 0;
  for (int iv = 0; iv < nv0; iv++) {
    if (pvID < v0s[iv].getVertexID()) {
      if (pvID > -1) {
        vtx2V0Refs[pvID].setEntries(nForPV);
      }
      pvID = v0s[iv].getVertexID();
      vtx2V0Refs[pvID].setFirstEntry(iv);
      nForPV = 0;
    }
    nForPV++;
  }
  if (pvID != -1) { // finalize
    vtx2V0Refs[pvID].setEntries(nForPV);
    // fill empty slots
    int ent = nv0;
    for (int ip = vtx2V0Refs.size(); ip--;) {
      if (vtx2V0Refs[ip].getEntries()) {
        ent = vtx2V0Refs[ip].getFirstEntry();
      } else {
        vtx2V0Refs[ip].setFirstEntry(ent);
      }
    }
  }

  // relate Cascades to primary vertices
  pvID = -1;
  nForPV = 0;
  for (int iv = 0; iv < nCasc; iv++) {
    if (pvID < cascades[iv].getVertexID()) {
      if (pvID > -1) {
        vtx2CascRefs[pvID].setEntries(nForPV);
      }
      pvID = cascades[iv].getVertexID();
      vtx2CascRefs[pvID].setFirstEntry(iv);
      nForPV = 0;
    }
    nForPV++;
  }
  if (pvID != -1) { // finalize
    vtx2CascRefs[pvID].setEntries(nForPV);
    // fill empty slots
    int ent = nCasc;
    for (int ip = vtx2CascRefs.size(); ip--;) {
      if (vtx2CascRefs[ip].getEntries()) {
        ent = vtx2CascRefs[ip].getFirstEntry();
      } else {
        vtx2CascRefs[ip].setFirstEntry(ent);
      }
    }
  }

  // relate 3 body decays to primary vertices
  pvID = -1;
  nForPV = 0;
  for (int iv = 0; iv < n3body; iv++) {
    const auto& vertex3body = vtx3[iv];
    if (pvID < vertex3body.getVertexID()) {
      if (pvID > -1) {
        vtx2body3Refs[pvID].setEntries(nForPV);
      }
      pvID = vertex3body.getVertexID();
      vtx2body3Refs[pvID].setFirstEntry(iv);
      nForPV = 0;
    }
    nForPV++;
  }
  if (pvID != -1) { // finalize
    vtx2body3Refs[pvID].setEntries(nForPV);
    // fill empty slots
    int ent = n3body;
    for (int ip = vtx2body3Refs.size(); ip--;) {
      if (vtx2body3Refs[ip].getEntries()) {
        ent = vtx2body3Refs[ip].getFirstEntry();
      } else {
        vtx2body3Refs[ip].setFirstEntry(ent);
      }
    }
  }
}

//__________________________________________________________________
void SVertexer::setNThreads(int n)
{
#ifdef WITH_OPENMP
  mNThreads = n > 0 ? n : 1;
#else
  mNThreads = 1;
#endif
}

//______________________________________________
bool SVertexer::processTPCTrack(const o2::tpc::TrackTPC& trTPC, GIndex gid, int vtxid)
{
  if (mSVParams->mTPCTrackMaxX > 0. && trTPC.getX() > mSVParams->mTPCTrackMaxX) {
    return true;
  }
  // if TPC trackis unconstrained, try to create in the tracks pool a clone constrained to vtxid vertex time.
  if (trTPC.hasBothSidesClusters()) { // this is effectively constrained track
    return false;                     // let it be processed as such
  }
  const auto& vtx = mPVertices[vtxid];
  auto twe = vtx.getTimeStamp();
  int posneg = trTPC.getSign() < 0 ? 1 : 0;

  bool compatibleWithProton = false;
  if (!(mSVParams->mSkipTPCOnlyCascade)) {
    // Cascade retrieve dEdx proton frac
    const auto protonId = o2::track::PID::Proton;
    float dEdxTPC = trTPC.getdEdx().dEdxTotTPC;
    float dEdxExpected = mPIDresponse.getExpectedSignal(trTPC, protonId);
    float fracDevProton = std::abs((dEdxTPC - dEdxExpected) / dEdxExpected);
    if (fracDevProton < mSVParams->mFractiondEdxforCascBaryons) {
      compatibleWithProton = true;
    }
  }

  auto& trLoc = mTracksPool[posneg].emplace_back(TrackCand{trTPC, gid, {vtxid, vtxid}, 0., true, -1, compatibleWithProton});
  auto err = correctTPCTrack(trLoc, trTPC, twe.getTimeStamp(), twe.getTimeStampError());
  if (err < 0) {
    mTracksPool[posneg].pop_back(); // discard
    return true;
  }

  if (mSVParams->mTPCTrackPhotonTune) {
    // require minimum of tpc clusters
    bool dCls = trTPC.getNClusters() < mSVParams->mTPCTrackMinNClusters;
    // check track z cuts
    bool dDPV = std::abs(trLoc.getX() * trLoc.getTgl() - trLoc.getZ() - vtx.getZ()) > mSVParams->mTPCTrack2Beam;
    // check track transveres cuts
    float sna{0}, csa{0};
    o2::math_utils::CircleXYf_t trkCircle;
    trLoc.getCircleParams(mBz, trkCircle, sna, csa);
    float cR = std::hypot(trkCircle.xC, trkCircle.yC);
    float drd2 = std::sqrt(cR * cR - trkCircle.rC * trkCircle.rC);
    bool dRD2 = drd2 > mSVParams->mTPCTrackXY2Radius;

    if (dCls || dDPV || dRD2) {
      mTracksPool[posneg].pop_back();
      return true;
    }
  }

  return true;
}

//______________________________________________
float SVertexer::correctTPCTrack(SVertexer::TrackCand& trc, const o2::tpc::TrackTPC& tTPC, float tmus, float tmusErr) const
{
  // Correct the track copy trc of the TPC track for the assumed interaction time
  // return extra uncertainty in Z due to the interaction time uncertainty
  // TODO: at the moment, apply simple shift, but with Z-dependent calibration we may
  // need to do corrections on TPC cluster level and refit
  // This is almosto clone of the MatchTPCITS::correctTPCTrack

  float tTB, tTBErr;
  if (tmusErr < 0) { // use track data
    tTB = tTPC.getTime0();
    tTBErr = 0.5 * (tTPC.getDeltaTBwd() + tTPC.getDeltaTFwd());
  } else {
    tTB = tmus * mMUS2TPCBin;
    tTBErr = tmusErr * mMUS2TPCBin;
  }
  float dDrift = (tTB - tTPC.getTime0()) * mTPCBin2Z;
  float driftErr = tTBErr * mTPCBin2Z;
  if (driftErr < 0.) { // early return will be discarded anyway
    return driftErr;
  }
  // eventually should be refitted, at the moment we simply shift...
  trc.setZ(tTPC.getZ() + (tTPC.hasASideClustersOnly() ? dDrift : -dDrift));
  trc.setCov(trc.getSigmaZ2() + driftErr * driftErr, o2::track::kSigZ2);
  uint8_t sector, row;
  auto cl = &tTPC.getCluster(mTPCTrackClusIdx, tTPC.getNClusters() - 1, *mTPCClusterIdxStruct, sector, row);
  float x = 0, y = 0, z = 0;
  mTPCCorrMapsHelper->Transform(sector, row, cl->getPad(), cl->getTime(), x, y, z, tTB);
  if (x < o2::constants::geom::XTPCInnerRef) {
    x = o2::constants::geom::XTPCInnerRef;
  }
  trc.minR = std::sqrt(x * x + y * y);
  LOGP(debug, "set MinR = {} for row {}, x:{}, y:{}, z:{}", trc.minR, row, x, y, z);
  return driftErr;
}

//______________________________________________
std::array<size_t, 3> SVertexer::getNFitterCalls() const
{
  std::array<size_t, 3> calls{};
  for (int i = 0; i < mNThreads; i++) {
    calls[0] += mFitterV0[i].getCallID();
    calls[1] += mFitterCasc[i].getCallID();
    calls[2] += mFitter3body[i].getCallID();
  }
  return calls;
}<|MERGE_RESOLUTION|>--- conflicted
+++ resolved
@@ -660,13 +660,9 @@
   // check closeness to the beam-line
   float dxv0 = v0XYZ[0] - mMeanVertex.getX(), dyv0 = v0XYZ[1] - mMeanVertex.getY(), r2v0 = dxv0 * dxv0 + dyv0 * dyv0;
   if (r2v0 < mMinR2ToMeanVertex) {
-<<<<<<< HEAD
+    LOG(debug) << "RejMinR2ToMeanVertex";
     if (!debugFor3BodyDecays)
       return false;
-=======
-    LOG(debug) << "RejMinR2ToMeanVertex";
-    return false;
->>>>>>> f2eb10d7
   }
   float rv0 = std::sqrt(r2v0), drv0P = rv0 - seedP.minR, drv0N = rv0 - seedN.minR;
   if (drv0P > mSVParams->causalityRTolerance || drv0P < -mSVParams->maxV0ToProngsRDiff ||
