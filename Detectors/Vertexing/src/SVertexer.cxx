--- conflicted
+++ resolved
@@ -76,11 +76,7 @@
 #else
       int iThread = 0;
 #endif
-<<<<<<< HEAD
-      //checkV0(seedP, seedN, itp, itn, iThread);
-=======
       // checkV0(seedP, seedN, itp, itn, iThread);
->>>>>>> d5b78730
       checkV0(recoData, seedP, seedN, itp, itn, iThread); // for 3body debug
     }
   }
@@ -602,23 +598,9 @@
 }
 
 //__________________________________________________________________
-<<<<<<< HEAD
 //bool SVertexer::checkV0(const TrackCand& seedP, const TrackCand& seedN, int iP, int iN, int ithread)
 bool SVertexer::checkV0(const o2::globaltracking::RecoContainer& recoData, const TrackCand& seedP, const TrackCand& seedN, int iP, int iN, int ithread)
 {
-
-  auto mclabelP = recoData.getTrackMCLabel(seedP.gid);
-  auto mclabelN = recoData.getTrackMCLabel(seedN.gid);
-  (*svDebug) << "V0Tree" 
-             << "PTrackGID=" << seedP.gid  << "NTrackGID=" << seedN.gid 
-             << "PTrackMCGID=" << mclabelP << "NTrackMCGID=" << mclabelN << "\n";
-
-=======
-// bool SVertexer::checkV0(const TrackCand& seedP, const TrackCand& seedN, int iP, int iN, int ithread)
-bool SVertexer::checkV0(const o2::globaltracking::RecoContainer& recoData, const TrackCand& seedP, const TrackCand& seedN, int iP, int iN, int ithread)
-{
-
->>>>>>> d5b78730
   auto& fitterV0 = mFitterV0[ithread];
   // Fast rough cuts on pairs before feeding to DCAFitter, tracks are not in the same Frame or at same X
   bool isTPConly = (seedP.gid.getSource() == GIndex::TPC || seedN.gid.getSource() == GIndex::TPC);
@@ -857,18 +839,6 @@
   }
   int nV0Ini = mV0sIdxTmp[ithread].size();
 
-<<<<<<< HEAD
-  // 3body debug
-  (*svDebug) << "V0TreeAfterCut" 
-             << "PTrackGID=" << seedP.gid  << "NTrackGID=" << seedN.gid 
-             << "PTrackMCGID=" << mclabelP << "NTrackMCGID=" << mclabelN 
-             << "V0R=" << rv0 << "V0DrP=" << drv0P << "V0DrN=" << drv0N << "V0Pt=" << ptV0 << "V0TgLambda=" << pV0[2] * pV0[2] / pt2V0
-             << "V0Dca=" << std::sqrt(dca2) << "V0CosXY=" << cosPAXY << "V0CosPA=" << bestCosPA
-             << "V0LambdaMass=" << mV0Hyps[2].calcMass(p2Pos, p2Neg, p2V0) << "V0AntiLambdaMass=" << mV0Hyps[3].calcMass(p2Pos, p2Neg, p2V0)
-             << "\n";
-
-=======
->>>>>>> d5b78730
   // check 3 body decays
   if (checkFor3BodyDecays) {
 
@@ -886,13 +856,8 @@
                << "\n";
 
     int n3bodyDecays = 0;
-<<<<<<< HEAD
-    //n3bodyDecays += check3bodyDecays(v0Idxnew, v0new, rv0, pV0, p2V0, iN, NEG, vlist, ithread);
-    //n3bodyDecays += check3bodyDecays(v0Idxnew, v0new, rv0, pV0, p2V0, iP, POS, vlist, ithread);
-=======
     // n3bodyDecays += check3bodyDecays(v0Idxnew, v0new, rv0, pV0, p2V0, iN, NEG, vlist, ithread);
     // n3bodyDecays += check3bodyDecays(v0Idxnew, v0new, rv0, pV0, p2V0, iP, POS, vlist, ithread);
->>>>>>> d5b78730
     n3bodyDecays += check3bodyDecays(recoData, v0Idxnew, v0new, rv0, pV0, p2V0, iN, NEG, vlist, ithread);
     n3bodyDecays += check3bodyDecays(recoData, v0Idxnew, v0new, rv0, pV0, p2V0, iP, POS, vlist, ithread);
   }
@@ -1113,11 +1078,7 @@
 }
 
 //__________________________________________________________________
-<<<<<<< HEAD
-//int SVertexer::check3bodyDecays(const V0Index& v0Idx, const V0& v0, float rv0, std::array<float, 3> pV0, float p2V0, int avoidTrackID, int posneg, VBracket v0vlist, int ithread)
-=======
 // int SVertexer::check3bodyDecays(const V0Index& v0Idx, const V0& v0, float rv0, std::array<float, 3> pV0, float p2V0, int avoidTrackID, int posneg, VBracket v0vlist, int ithread)
->>>>>>> d5b78730
 int SVertexer::check3bodyDecays(const o2::globaltracking::RecoContainer& recoData, const V0Index& v0Idx, const V0& v0, float rv0, std::array<float, 3> pV0, float p2V0, int avoidTrackID, int posneg, VBracket v0vlist, int ithread)
 {
   // check last added V0 for belonging to cascade
@@ -1171,16 +1132,6 @@
       if (!debugFor3BodyDecays)
         continue;
     }
-
-    // for 3body debug
-    auto mclabel0 = recoData.getTrackMCLabel(v0Idx.getProngID(0));
-    auto mclabel1 = recoData.getTrackMCLabel(v0Idx.getProngID(1));
-    auto mclabel2 = recoData.getTrackMCLabel(bach.gid);
-
-    (*svDebug) << "VtxTree" 
-               << "Track0GID=" << v0Idx.getProngID(0)  << "Track1GID=" << v0Idx.getProngID(1) << "Track2GID=" << bach.gid
-               << "Track0MCGID=" << mclabel0 << "Track1MCGID=" << mclabel1 << "Track2MCGID" << mclabel2
-               << "\n";
 
     int n3bodyVtx = fitter3body.process(v0.getProng(0), v0.getProng(1), bach);
     if (n3bodyVtx == 0) { // discard this pair
@@ -1212,23 +1163,8 @@
     tr1.getPxPyPzGlo(p1);
     tr2.getPxPyPzGlo(p2);
 
-<<<<<<< HEAD
     bool goodHyp = false;
     o2::track::PID pidHyp = o2::track::PID::Electron; // Update if goodHyp is true
-=======
-    float pt2candidate = p3B[0] * p3B[0] + p3B[1] * p3B[1], p2candidate = pt2candidate + p3B[2] * p3B[2];
-    if (pt2candidate < mMinPt23Body) { // pt cut
-      if (!debugFor3BodyDecays)
-        continue;
-    }
-    if (p3B[2] * p3B[2] / pt2candidate > mMaxTgl23Body) { // tgLambda cut
-      if (!debugFor3BodyDecays)
-        continue;
-    }
-
-    // compute primary vertex and cosPA of the 3-body decay
-    auto bestCosPA = mSVParams->minCosPA3body;
->>>>>>> d5b78730
     auto decay3bodyVtxID = -1;
     auto vtxCosPA = -1;
 
@@ -1249,7 +1185,6 @@
           continue;
         }
 
-<<<<<<< HEAD
         // compute primary vertex and cosPA of the 3-body decay
         auto bestCosPA = mSVParams->minCosPA3body;
         for (int iv = decay3bodyVlist.getMin(); iv <= decay3bodyVlist.getMax(); iv++) {
@@ -1268,29 +1203,6 @@
           LOG(debug) << "3-body decay not compatible with any vertex";
           continue;
         }
-=======
-    for (int iv = decay3bodyVlist.getMin(); iv <= decay3bodyVlist.getMax(); iv++) {
-      const auto& pv = mPVertices[iv];
-      // check cos of pointing angle
-      float dx = vertexXYZ[0] - pv.getX(), dy = vertexXYZ[1] - pv.getY(), dz = vertexXYZ[2] - pv.getZ(), prodXYZ3body = dx * p3B[0] + dy * p3B[1] + dz * p3B[2];
-      float cosPA = prodXYZ3body / std::sqrt((dx * dx + dy * dy + dz * dz) * p2candidate);
-      if (cosPA < bestCosPA) {
-        LOG(debug) << "Rej. cosPA: " << cosPA;
-        if (!debugFor3BodyDecays)
-          continue;
-      }
-      decay3bodyVtxID = iv;
-      bestCosPA = cosPA;
-    }
-    if (decay3bodyVtxID == -1) {
-      LOG(debug) << "3-body decay not compatible with any vertex";
-      continue;
-    }
-
-    const auto& decay3bodyPv = mPVertices[decay3bodyVtxID];
-    float sqP0 = p0[0] * p0[0] + p0[1] * p0[1] + p0[2] * p0[2], sqP1 = p1[0] * p1[0] + p1[1] * p1[1] + p1[2] * p1[2], sqP2 = p2[0] * p2[0] + p2[1] * p2[1] + p2[2] * p2[2];
-    float pt3B = std::sqrt(pt2candidate);
->>>>>>> d5b78730
 
         goodHyp = true;
         pidHyp = m3bodyHyps[ipid].getPIDHyp();
@@ -1317,28 +1229,17 @@
       candidate3B.setDCA(fitter3body.getChi2AtPCACandidate());
       m3bodyTmp[ithread].push_back(candidate3B);
     }
-<<<<<<< HEAD
     //for debug
     float sqP0 = p0[0] * p0[0] + p0[1] * p0[1] + p0[2] * p0[2], sqP1 = p1[0] * p1[0] + p1[1] * p1[1] + p1[2] * p1[2], sqPBach = pbach[0] * pbach[0] + pbach[1] * pbach[1] + pbach[2] * pbach[2];
     float pt2candidate = p3B[0] * p3B[0] + p3B[1] * p3B[1], p2candidate = pt2candidate + p3B[2] * p3B[2];
     float ptCandidate = std::sqrt(p3B[0] * p3B[0] + p3B[1] * p3B[1]);
     (*svDebug) << "VtxTreeAfterCut" 
-               << "Track0GID=" << v0Idx.getProngID(0)  << "Track1GID=" << v0Idx.getProngID(1) << "Track2GID=" << bach.gid
+               //<< "Track0GID.=" << v0Idx.getProngID(0)  << "Track1GID.=" << v0Idx.getProngID(1) << "Track2GID.=" << bach.gid
                << "Track0MCGID=" << mclabel0 << "Track1MCGID=" << mclabel1 << "Track2MCGID" << mclabel2
-               << "VtxBachR=" << bach.minR << "VtxDrBach=" << drvtxBach << "VtxPt=" << pt3B << "VtxDiffR=" << std::abs(rv0  - std::sqrt(r2vertex)) << "VtxR=" << std::sqrt(r2vertex)
-               << "VtxTgLambda=" << p3B[2] * p3B[2] / pt2candidate << "V0CosPA=" << bestCosPA << "VtxDcaY=" << dca.getY() << "VtxDcaZ=" << dca.getZ()
-               << "VtxH3LMass=" << m3bodyHyps[0].calcMass(sqP0, sqP1, sqP2, p2candidate) << "VtxAntiH3LMass=" << m3bodyHyps[1].calcMass(sqP0, sqP1, sqP2, p2candidate)
-               << "VtxMassMargin=" << m3bodyHyps[0].getMargin(pt3B) << "VtxMassSigma=" <<m3bodyHyps[0].getSigma(pt3B)
-=======
-    // for debug
-    (*svDebug) << "VtxTreeAfterCut"
-               //<< "Track0GID.=" << v0Idx.getProngID(0)  << "Track1GID.=" << v0Idx.getProngID(1) << "Track2GID.=" << bach.gid
-               << "Track0MCGID=" << mclabel0 << "Track1MCGID=" << mclabel1 << "Track2MCGID=" << mclabel2
-               << "VtxBachR=" << bach.minR << "VtxDrBach=" << drvtxBach << "VtxPt=" << pt3B << "VtxDiffR=" << std::abs(rv0 - std::sqrt(r2vertex)) << "VtxR=" << std::sqrt(r2vertex)
-               << "VtxTgLambda=" << p3B[2] * p3B[2] / pt2candidate << "VtxCosPA=" << bestCosPA << "VtxDcaY=" << dca.getY() << "VtxDcaZ=" << dca.getZ()
-               << "VtxH3LMass=" << m3bodyHyps[0].calcMass(sqP0, sqP1, sqP2, p2candidate) << "VtxAntiH3LMass=" << m3bodyHyps[1].calcMass(sqP0, sqP1, sqP2, p2candidate)
-               << "VtxMassMargin=" << m3bodyHyps[0].getMargin(pt3B) << "VtxMassSigma=" << m3bodyHyps[0].getSigma(pt3B)
->>>>>>> d5b78730
+               << "VtxBachR=" << bach.minR << "VtxDrBach=" << drvtxBach << "VtxPt=" << ptCandidate << "VtxDiffR=" << std::abs(rv0  - std::sqrt(r2vertex)) << "VtxR=" << std::sqrt(r2vertex)
+               << "VtxTgLambda=" << p3B[2] * p3B[2] / pt2candidate << "V0CosPA=" << vtxCosPA << "VtxDcaY=" << dca.getY() << "VtxDcaZ=" << dca.getZ()
+               << "VtxH3LMass=" << m3bodyHyps[0].calcMass(sqP0, sqP1, sqPBach, p2candidate) << "VtxAntiH3LMass=" << m3bodyHyps[1].calcMass(sqP0, sqP1, sqPBach, p2candidate)
+               << "VtxMassMargin=" << m3bodyHyps[0].getMargin(ptCandidate) << "VtxMassSigma=" <<m3bodyHyps[0].getSigma(ptCandidate)
                << "\n";
     m3bodyIdxTmp[ithread].emplace_back(decay3bodyVtxID, v0Idx.getProngID(0), v0Idx.getProngID(1), bach.gid);
 
