// Copyright 2019-2020 CERN and copyright holders of ALICE O2.
// See https://alice-o2.web.cern.ch/copyright for details of the copyright holders.
// All rights not expressly granted are reserved.
//
// This software is distributed under the terms of the GNU General Public
// License v3 (GPL Version 3), copied verbatim in the file "COPYING".
//
// In applying this license CERN does not waive the privileges and immunities
// granted to it by virtue of its status as an Intergovernmental Organization
// or submit itself to any jurisdiction.

/// \file SVertexer.cxx
/// \brief Secondary vertex finder
/// \author ruben.shahoyan@cern.ch

#include "DetectorsVertexing/SVertexer.h"
#include "DetectorsBase/Propagator.h"
#include "TPCReconstruction/TPCFastTransformHelperO2.h"
#include "DataFormatsTPC/WorkflowHelper.h"
#include "DataFormatsTPC/VDriftCorrFact.h"
#include "CorrectionMapsHelper.h"
#include "Framework/ProcessingContext.h"
#include "Framework/DataProcessorSpec.h"
#include "ReconstructionDataFormats/StrangeTrack.h"
#include "CommonConstants/GeomConstants.h"
#include "DataFormatsITSMFT/TrkClusRef.h"

#ifdef WITH_OPENMP
#include <omp.h>
#endif

#include "ReconstructionDataFormats/GlobalTrackID.h"

using namespace o2::vertexing;
namespace o2f = o2::framework;
using PID = o2::track::PID;
using TrackTPCITS = o2::dataformats::TrackTPCITS;
using TrackITS = o2::its::TrackITS;
using TrackTPC = o2::tpc::TrackTPC;

//__________________________________________________________________
void SVertexer::process(const o2::globaltracking::RecoContainer& recoData, o2::framework::ProcessingContext& pc)
{
  mRecoCont = &recoData;
  mNV0s = mNCascades = mN3Bodies = 0;
  updateTimeDependentParams(); // TODO RS: strictly speaking, one should do this only in case of the CCDB objects update
  mPVertices = recoData.getPrimaryVertices();
  buildT2V(recoData); // build track->vertex refs from vertex->track (if other workflow will need this, consider producing a message in the VertexTrackMatcher)
  int ntrP = mTracksPool[POS].size(), ntrN = mTracksPool[NEG].size();
  if (mStrTracker) {
    mStrTracker->loadData(recoData);
    mStrTracker->prepareITStracks();
  }
#ifdef WITH_OPENMP
  int dynGrp = std::min(4, std::max(1, mNThreads / 2));
#pragma omp parallel for schedule(dynamic, dynGrp) num_threads(mNThreads)
#endif
  for (int itp = 0; itp < ntrP; itp++) {
    auto& seedP = mTracksPool[POS][itp];
    const int firstN = mVtxFirstTrack[NEG][seedP.vBracket.getMin()];
    if (firstN < 0) {
      LOG(debug) << "No partner is found for pos.track " << itp << " out of " << ntrP;
      continue;
    }
    for (int itn = firstN; itn < ntrN; itn++) { // start from the 1st negative track of lowest-ID vertex of positive
      auto& seedN = mTracksPool[NEG][itn];
      if (seedN.vBracket > seedP.vBracket) { // all vertices compatible with seedN are in future wrt that of seedP
        LOG(debug) << "Brackets do not match";
        break;
      }
      if (mSVParams->maxPVContributors < 2 && seedP.gid.isPVContributor() + seedN.gid.isPVContributor() > mSVParams->maxPVContributors) {
        continue;
      }
#ifdef WITH_OPENMP
      int iThread = omp_get_thread_num();
#else
      int iThread = 0;
#endif
      //checkV0(seedP, seedN, itp, itn, iThread);
      checkV0(recoData, seedP, seedN, itp, itn, iThread); // for 3body debug
    }
  }

<<<<<<< HEAD
  //Debug Check for the TrackPool
  for (int itp = 0; itp < ntrP; itp++) {
    auto& seedP = mTracksPool[POS][itp];
    auto mclabelP = recoData.getTrackMCLabel(seedP.gid);
    (*svDebug) << "PosTrackPool" 
               << "PosTrackMCGID=" << mclabelP
               << "\n";
  }
  for (int itn = 0; itn < ntrN; itn++) { 
    auto& seedN = mTracksPool[NEG][itn];
    auto mclabelN = recoData.getTrackMCLabel(seedN.gid);
    (*svDebug) << "NegTrackPool" 
               << "NegTrackMCGID=" << mclabelN
               << "\n";
  }

=======
  produceOutput(pc);
}

//__________________________________________________________________
void SVertexer::produceOutput(o2::framework::ProcessingContext& pc)
{
>>>>>>> a3ee554c
  // sort V0s and Cascades in vertex id
  struct vid {
    int thrID;
    int entry;
    int vtxID;
  };
  for (int ith = 0; ith < mNThreads; ith++) {
    mNV0s += mV0sIdxTmp[ith].size();
    mNCascades += mCascadesIdxTmp[ith].size();
    mN3Bodies += m3bodyIdxTmp[ith].size();
  }
  std::vector<vid> v0SortID, cascSortID, nbodySortID;
  v0SortID.reserve(mNV0s);
  cascSortID.reserve(mNCascades);
  nbodySortID.reserve(mN3Bodies);
  for (int ith = 0; ith < mNThreads; ith++) {
    for (int j = 0; j < (int)mV0sIdxTmp[ith].size(); j++) {
      v0SortID.emplace_back(vid{ith, j, mV0sIdxTmp[ith][j].getVertexID()});
    }
    for (int j = 0; j < (int)mCascadesIdxTmp[ith].size(); j++) {
      cascSortID.emplace_back(vid{ith, j, mCascadesIdxTmp[ith][j].getVertexID()});
    }
    for (int j = 0; j < (int)m3bodyIdxTmp[ith].size(); j++) {
      nbodySortID.emplace_back(vid{ith, j, m3bodyIdxTmp[ith][j].getVertexID()});
    }
  }
  std::sort(v0SortID.begin(), v0SortID.end(), [](const vid& a, const vid& b) { return a.vtxID < b.vtxID; });
  std::sort(cascSortID.begin(), cascSortID.end(), [](const vid& a, const vid& b) { return a.vtxID < b.vtxID; });
  std::sort(nbodySortID.begin(), nbodySortID.end(), [](const vid& a, const vid& b) { return a.vtxID < b.vtxID; });

  // dpl output
  auto& v0sIdx = pc.outputs().make<std::vector<V0Index>>(o2f::Output{"GLO", "V0S_IDX", 0});
  auto& cascsIdx = pc.outputs().make<std::vector<CascadeIndex>>(o2f::Output{"GLO", "CASCS_IDX", 0});
  auto& body3Idx = pc.outputs().make<std::vector<Decay3BodyIndex>>(o2f::Output{"GLO", "DECAYS3BODY_IDX", 0});
  auto& fullv0s = pc.outputs().make<std::vector<V0>>(o2f::Output{"GLO", "V0S", 0});
  auto& fullcascs = pc.outputs().make<std::vector<Cascade>>(o2f::Output{"GLO", "CASCS", 0});
  auto& full3body = pc.outputs().make<std::vector<Decay3Body>>(o2f::Output{"GLO", "DECAYS3BODY", 0});
  auto& v0Refs = pc.outputs().make<std::vector<RRef>>(o2f::Output{"GLO", "PVTX_V0REFS", 0});
  auto& cascRefs = pc.outputs().make<std::vector<RRef>>(o2f::Output{"GLO", "PVTX_CASCREFS", 0});
  auto& vtx3bodyRefs = pc.outputs().make<std::vector<RRef>>(o2f::Output{"GLO", "PVTX_3BODYREFS", 0});

  // sorted V0s
  v0sIdx.reserve(mNV0s);
  if (mSVParams->createFullV0s) {
    fullv0s.reserve(mNV0s);
  }
  // sorted Cascades
  cascsIdx.reserve(mNCascades);
  if (mSVParams->createFullCascades) {
    fullcascs.reserve(mNCascades);
  }
  // sorted 3 body decays
  body3Idx.reserve(mN3Bodies);
  if (mSVParams->createFull3Bodies) {
    full3body.reserve(mN3Bodies);
  }

  for (const auto& id : v0SortID) {
    auto& v0idx = mV0sIdxTmp[id.thrID][id.entry];
    int pos = v0sIdx.size();
    v0sIdx.push_back(v0idx);
    v0idx.setVertexID(pos); // this v0 copy will be discarded, use its vertexID to store the new position of final V0
    if (mSVParams->createFullV0s) {
      fullv0s.push_back(mV0sTmp[id.thrID][id.entry]);
    }
  }
  // since V0s were reshuffled, we need to correct the cascade -> V0 reference indices
  for (int ith = 0; ith < mNThreads; ith++) {                     // merge results of all threads
    for (size_t ic = 0; ic < mCascadesIdxTmp[ith].size(); ic++) { // before merging fix cascades references on v0
      auto& cidx = mCascadesIdxTmp[ith][ic];
      cidx.setV0ID(mV0sIdxTmp[ith][cidx.getV0ID()].getVertexID());
    }
  }
  int cascCnt = 0;
  for (const auto& id : cascSortID) {
    cascsIdx.push_back(mCascadesIdxTmp[id.thrID][id.entry]);
    mCascadesIdxTmp[id.thrID][id.entry].setVertexID(cascCnt++); // memorize new ID
    if (mSVParams->createFullCascades) {
      fullcascs.push_back(mCascadesTmp[id.thrID][id.entry]);
    }
  }
  int b3cnt = 0;
  for (const auto& id : nbodySortID) {
    body3Idx.push_back(m3bodyIdxTmp[id.thrID][id.entry]);
    m3bodyIdxTmp[id.thrID][id.entry].setVertexID(b3cnt++); // memorize new ID
    if (mSVParams->createFull3Bodies) {
      full3body.push_back(m3bodyTmp[id.thrID][id.entry]);
    }
  }
  if (mStrTracker) {
    mNStrangeTracks = 0;
    for (int ith = 0; ith < mNThreads; ith++) {
      mNStrangeTracks += mStrTracker->getNTracks(ith);
    }

    std::vector<o2::dataformats::StrangeTrack> strTracksTmp;
    std::vector<o2::strangeness_tracking::ClusAttachments> strClusTmp;
    std::vector<o2::MCCompLabel> mcLabTmp;
    strTracksTmp.reserve(mNStrangeTracks);
    strClusTmp.reserve(mNStrangeTracks);
    if (mStrTracker->getMCTruthOn()) {
      mcLabTmp.reserve(mNStrangeTracks);
    }

    for (int ith = 0; ith < mNThreads; ith++) { // merge results of all threads
      auto& strTracks = mStrTracker->getStrangeTrackVec(ith);
      auto& strClust = mStrTracker->getClusAttachments(ith);
      auto& stcTrMCLab = mStrTracker->getStrangeTrackLabels(ith);
      for (int i = 0; i < (int)strTracks.size(); i++) {
        auto& t = strTracks[i];
        if (t.mPartType == o2::dataformats::kStrkV0) {
          t.mDecayRef = mV0sIdxTmp[ith][t.mDecayRef].getVertexID(); // reassign merged V0 ID
        } else if (t.mPartType == o2::dataformats::kStrkCascade) {
          t.mDecayRef = mCascadesIdxTmp[ith][t.mDecayRef].getVertexID(); // reassign merged Cascase ID
        } else if (t.mPartType == o2::dataformats::kStrkThreeBody) {
          t.mDecayRef = m3bodyIdxTmp[ith][t.mDecayRef].getVertexID(); // reassign merged Cascase ID
        } else {
          LOGP(fatal, "Unknown strange track decay reference type {} for index {}", int(t.mPartType), t.mDecayRef);
        }

        strTracksTmp.push_back(t);
        strClusTmp.push_back(strClust[i]);
        if (mStrTracker->getMCTruthOn()) {
          mcLabTmp.push_back(stcTrMCLab[i]);
        }
      }
    }

    auto& strTracksOut = pc.outputs().make<std::vector<o2::dataformats::StrangeTrack>>(o2f::Output{"GLO", "STRANGETRACKS", 0});
    auto& strClustOut = pc.outputs().make<std::vector<o2::strangeness_tracking::ClusAttachments>>(o2f::Output{"GLO", "CLUSUPDATES", 0});
    o2::pmr::vector<o2::MCCompLabel> mcLabsOut;
    strTracksOut.resize(mNStrangeTracks);
    strClustOut.resize(mNStrangeTracks);
    if (mStrTracker->getMCTruthOn()) {
      mcLabsOut.resize(mNStrangeTracks);
    }

    std::vector<int> sortIdx(strTracksTmp.size());
    std::iota(sortIdx.begin(), sortIdx.end(), 0);
    // if mNTreads > 1 we need to sort tracks, clus and MCLabs by their mDecayRef
    if (mNThreads > 1 && mNStrangeTracks > 1) {
      std::sort(sortIdx.begin(), sortIdx.end(), [&strTracksTmp](int i1, int i2) { return strTracksTmp[i1].mDecayRef < strTracksTmp[i2].mDecayRef; });
    }

    for (int i = 0; i < (int)sortIdx.size(); i++) {
      strTracksOut[i] = strTracksTmp[sortIdx[i]];
      strClustOut[i] = strClusTmp[sortIdx[i]];
      if (mStrTracker->getMCTruthOn()) {
        mcLabsOut[i] = mcLabTmp[sortIdx[i]];
      }
    }

    if (mStrTracker->getMCTruthOn()) {
      auto& strTrMCLableOut = pc.outputs().make<std::vector<o2::MCCompLabel>>(o2f::Output{"GLO", "STRANGETRACKS_MC", 0});
      strTrMCLableOut.swap(mcLabsOut);
    }
  }

  for (int ith = 0; ith < mNThreads; ith++) { // clean unneeded s.vertices
    mV0sTmp[ith].clear();
    mCascadesTmp[ith].clear();
    m3bodyTmp[ith].clear();
    mV0sIdxTmp[ith].clear();
    mCascadesIdxTmp[ith].clear();
    m3bodyIdxTmp[ith].clear();
  }

  extractPVReferences(v0sIdx, v0Refs, cascsIdx, cascRefs, body3Idx, vtx3bodyRefs);
  LOG(debug) << "DONE : " << mV0sTmp[0].size() << " " << mCascadesTmp[0].size() << " " << m3bodyTmp[0].size();

  svDebug->Close();
}

//__________________________________________________________________
void SVertexer::init()
{
  svDebug = std::make_unique<o2::utils::TreeStreamRedirector>("svtxDebug.root", "recreate");
}

//__________________________________________________________________
void SVertexer::updateTimeDependentParams()
{
  // TODO RS: strictly speaking, one should do this only in case of the CCDB objects update
  static bool updatedOnce = false;
  if (!updatedOnce) {
    updatedOnce = true;
    mSVParams = &SVertexerParams::Instance();
    // precalculated selection cuts
    mMinR2ToMeanVertex = mSVParams->minRToMeanVertex * mSVParams->minRToMeanVertex;
    mMaxR2ToMeanVertexCascV0 = mSVParams->maxRToMeanVertexCascV0 * mSVParams->maxRToMeanVertexCascV0;
    mMaxDCAXY2ToMeanVertex = mSVParams->maxDCAXYToMeanVertex * mSVParams->maxDCAXYToMeanVertex;
    mMaxDCAXY2ToMeanVertexV0Casc = mSVParams->maxDCAXYToMeanVertexV0Casc * mSVParams->maxDCAXYToMeanVertexV0Casc;
    mMaxDCAXY2ToMeanVertex3bodyV0 = mSVParams->maxDCAXYToMeanVertex3bodyV0 * mSVParams->maxDCAXYToMeanVertex3bodyV0;
    mMinR2DiffV0Casc = mSVParams->minRDiffV0Casc * mSVParams->minRDiffV0Casc;
    mMinPt2V0 = mSVParams->minPtV0 * mSVParams->minPtV0;
    mMaxTgl2V0 = mSVParams->maxTglV0 * mSVParams->maxTglV0;
    mMinPt2Casc = mSVParams->minPtCasc * mSVParams->minPtCasc;
    mMaxTgl2Casc = mSVParams->maxTglCasc * mSVParams->maxTglCasc;
    mMinPt23Body = mSVParams->minPt3Body * mSVParams->minPt3Body;
    mMaxTgl23Body = mSVParams->maxTgl3Body * mSVParams->maxTgl3Body;
    setupThreads();
  }
  auto bz = o2::base::Propagator::Instance()->getNominalBz();
  mV0Hyps[HypV0::Photon].set(PID::Photon, PID::Electron, PID::Electron, mSVParams->pidCutsPhoton, bz);
  mV0Hyps[HypV0::K0].set(PID::K0, PID::Pion, PID::Pion, mSVParams->pidCutsK0, bz);
  mV0Hyps[HypV0::Lambda].set(PID::Lambda, PID::Proton, PID::Pion, mSVParams->pidCutsLambda, bz);
  mV0Hyps[HypV0::AntiLambda].set(PID::Lambda, PID::Pion, PID::Proton, mSVParams->pidCutsLambda, bz);
  mV0Hyps[HypV0::HyperTriton].set(PID::HyperTriton, PID::Helium3, PID::Pion, mSVParams->pidCutsHTriton, bz);
  mV0Hyps[HypV0::AntiHyperTriton].set(PID::HyperTriton, PID::Pion, PID::Helium3, mSVParams->pidCutsHTriton, bz);
  mV0Hyps[HypV0::Hyperhydrog4].set(PID::Hyperhydrog4, PID::Alpha, PID::Pion, mSVParams->pidCutsHhydrog4, bz);
  mV0Hyps[HypV0::AntiHyperhydrog4].set(PID::Hyperhydrog4, PID::Pion, PID::Alpha, mSVParams->pidCutsHhydrog4, bz);
  mCascHyps[HypCascade::XiMinus].set(PID::XiMinus, PID::Lambda, PID::Pion, mSVParams->pidCutsXiMinus, bz, mSVParams->maximalCascadeWidth);
  mCascHyps[HypCascade::OmegaMinus].set(PID::OmegaMinus, PID::Lambda, PID::Kaon, mSVParams->pidCutsOmegaMinus, bz, mSVParams->maximalCascadeWidth);

  m3bodyHyps[Hyp3body::H3L3body].set(PID::HyperTriton, PID::Proton, PID::Pion, PID::Deuteron, mSVParams->pidCutsH3L3body, bz);
  m3bodyHyps[Hyp3body::AntiH3L3body].set(PID::HyperTriton, PID::Pion, PID::Proton, PID::Deuteron, mSVParams->pidCutsH3L3body, bz);

  for (auto& ft : mFitterV0) {
    ft.setBz(bz);
  }
  for (auto& ft : mFitterCasc) {
    ft.setBz(bz);
  }
  for (auto& ft : mFitter3body) {
    ft.setBz(bz);
  }

  mPIDresponse.setBetheBlochParams(mSVParams->mBBpars);
}

//______________________________________________
void SVertexer::setTPCVDrift(const o2::tpc::VDriftCorrFact& v)
{
  mTPCVDrift = v.refVDrift * v.corrFact;
  mTPCVDriftCorrFact = v.corrFact;
  mTPCVDriftRef = v.refVDrift;
  mTPCDriftTimeOffset = v.getTimeOffset();
  mTPCBin2Z = mTPCVDrift / mMUS2TPCBin;
}
//______________________________________________
void SVertexer::setTPCCorrMaps(o2::gpu::CorrectionMapsHelper* maph)
{
  mTPCCorrMapsHelper = maph;
}

//__________________________________________________________________
void SVertexer::setupThreads()
{
  if (!mV0sTmp.empty()) {
    return;
  }
  mV0sTmp.resize(mNThreads);
  mCascadesTmp.resize(mNThreads);
  m3bodyTmp.resize(mNThreads);
  mV0sIdxTmp.resize(mNThreads);
  mCascadesIdxTmp.resize(mNThreads);
  m3bodyIdxTmp.resize(mNThreads);
  mFitterV0.resize(mNThreads);
  mBz = o2::base::Propagator::Instance()->getNominalBz();
  int fitCounter = 0;
  for (auto& fitter : mFitterV0) {
    fitter.setFitterID(fitCounter++);
    fitter.setBz(mBz);
    fitter.setUseAbsDCA(mSVParams->useAbsDCA);
    fitter.setPropagateToPCA(false);
    fitter.setMaxR(mSVParams->maxRIni);
    fitter.setMinParamChange(mSVParams->minParamChange);
    fitter.setMinRelChi2Change(mSVParams->minRelChi2Change);
    fitter.setMaxDZIni(mSVParams->maxDZIni);
    fitter.setMaxDXYIni(mSVParams->maxDXYIni);
    fitter.setMaxChi2(mSVParams->maxChi2);
    fitter.setMatCorrType(o2::base::Propagator::MatCorrType(mSVParams->matCorr));
    fitter.setUsePropagator(mSVParams->usePropagator);
    fitter.setRefitWithMatCorr(mSVParams->refitWithMatCorr);
    fitter.setMaxStep(mSVParams->maxStep);
    fitter.setMaxSnp(mSVParams->maxSnp);
    fitter.setMinXSeed(mSVParams->minXSeed);
  }
  mFitterCasc.resize(mNThreads);
  fitCounter = 1000;
  for (auto& fitter : mFitterCasc) {
    fitter.setFitterID(fitCounter++);
    fitter.setBz(mBz);
    fitter.setUseAbsDCA(mSVParams->useAbsDCA);
    fitter.setPropagateToPCA(false);
    fitter.setMaxR(mSVParams->maxRIniCasc);
    fitter.setMinParamChange(mSVParams->minParamChange);
    fitter.setMinRelChi2Change(mSVParams->minRelChi2Change);
    fitter.setMaxDZIni(mSVParams->maxDZIni);
    fitter.setMaxDXYIni(mSVParams->maxDXYIni);
    fitter.setMaxChi2(mSVParams->maxChi2);
    fitter.setMatCorrType(o2::base::Propagator::MatCorrType(mSVParams->matCorr));
    fitter.setUsePropagator(mSVParams->usePropagator);
    fitter.setRefitWithMatCorr(mSVParams->refitWithMatCorr);
    fitter.setMaxStep(mSVParams->maxStep);
    fitter.setMaxSnp(mSVParams->maxSnp);
    fitter.setMinXSeed(mSVParams->minXSeed);
  }

  mFitter3body.resize(mNThreads);
  fitCounter = 2000;
  for (auto& fitter : mFitter3body) {
    fitter.setFitterID(fitCounter++);
    fitter.setBz(mBz);
    fitter.setUseAbsDCA(mSVParams->useAbsDCA);
    fitter.setPropagateToPCA(false);
    fitter.setMaxR(mSVParams->maxRIni3body);
    fitter.setMinParamChange(mSVParams->minParamChange);
    fitter.setMinRelChi2Change(mSVParams->minRelChi2Change);
    fitter.setMaxDZIni(mSVParams->maxDZIni);
    fitter.setMaxDXYIni(mSVParams->maxDXYIni);
    fitter.setMaxChi2(mSVParams->maxChi2);
    fitter.setMatCorrType(o2::base::Propagator::MatCorrType(mSVParams->matCorr));
    fitter.setUsePropagator(mSVParams->usePropagator);
    fitter.setRefitWithMatCorr(mSVParams->refitWithMatCorr);
    fitter.setMaxStep(mSVParams->maxStep);
    fitter.setMaxSnp(mSVParams->maxSnp);
    fitter.setMinXSeed(mSVParams->minXSeed);
  }
}

//__________________________________________________________________
bool SVertexer::acceptTrack(const GIndex gid, const o2::track::TrackParCov& trc) const
{
  if (gid.isPVContributor() && mSVParams->maxPVContributors < 1) {
    return false;
  }

  // DCA to mean vertex
  if (mSVParams->minDCAToPV > 0.f) {
    o2::track::TrackPar trp(trc);
    std::array<float, 2> dca;
    auto* prop = o2::base::Propagator::Instance();
    if (mSVParams->usePropagator) {
      if (trp.getX() > mSVParams->minRFor3DField && !prop->PropagateToXBxByBz(trp, mSVParams->minRFor3DField, mSVParams->maxSnp, mSVParams->maxStep, o2::base::Propagator::MatCorrType(mSVParams->matCorr))) {
        return true; // we don't need actually to propagate to the beam-line
      }
      if (!prop->propagateToDCA(mMeanVertex.getXYZ(), trp, prop->getNominalBz(), mSVParams->maxStep, o2::base::Propagator::MatCorrType(mSVParams->matCorr), &dca)) {
        return true;
      }
    } else {
      if (!trp.propagateParamToDCA(mMeanVertex.getXYZ(), prop->getNominalBz(), &dca)) {
        return true;
      }
    }
    if (std::abs(dca[0]) < mSVParams->minDCAToPV) {
      return false;
    }
  }
  return true;
}

//__________________________________________________________________
void SVertexer::buildT2V(const o2::globaltracking::RecoContainer& recoData) // accessor to various tracks
{
  // build track->vertices from vertices->tracks, rejecting vertex contributors if requested
  auto trackIndex = recoData.getPrimaryVertexMatchedTracks(); // Global ID's for associated tracks
  auto vtxRefs = recoData.getPrimaryVertexMatchedTrackRefs(); // references from vertex to these track IDs
  bool isTPCloaded = recoData.isTrackSourceLoaded(GIndex::TPC);
  bool isITSloaded = recoData.isTrackSourceLoaded(GIndex::ITS);
  bool isITSTPCloaded = recoData.isTrackSourceLoaded(GIndex::ITSTPC);
  if (isTPCloaded && !mSVParams->mExcludeTPCtracks) {
    mTPCTracksArray = recoData.getTPCTracks();
    mTPCTrackClusIdx = recoData.getTPCTracksClusterRefs();
    mTPCClusterIdxStruct = &recoData.inputsTPCclusters->clusterIndex;
    mTPCRefitterShMap = recoData.clusterShMapTPC;
    mTPCRefitter = std::make_unique<o2::gpu::GPUO2InterfaceRefit>(mTPCClusterIdxStruct, mTPCCorrMapsHelper, o2::base::Propagator::Instance()->getNominalBz(), mTPCTrackClusIdx.data(), mTPCRefitterShMap.data(), nullptr, o2::base::Propagator::Instance());
  }

  std::unordered_map<GIndex, std::pair<int, int>> tmap;
  std::unordered_map<GIndex, bool> rejmap;
  int nv = vtxRefs.size() - 1; // The last entry is for unassigned tracks, ignore them
  for (int i = 0; i < 2; i++) {
    mTracksPool[i].clear();
    mVtxFirstTrack[i].clear();
    mVtxFirstTrack[i].resize(nv, -1);
  }
  for (int iv = 0; iv < nv; iv++) {
    const auto& vtref = vtxRefs[iv];
    int it = vtref.getFirstEntry(), itLim = it + vtref.getEntries();
    for (; it < itLim; it++) {
      auto tvid = trackIndex[it];
      if (!recoData.isTrackSourceLoaded(tvid.getSource())) {
        continue;
      }
      if (tvid.getSource() == GIndex::TPC) {
        if (mSVParams->mExcludeTPCtracks) {
          continue;
        }
        // unconstrained TPC tracks require special treatment: there is no point in checking DCA to mean vertex since it is not precise,
        // but we need to create a clone of TPC track constrained to this particular vertex time.
        if (processTPCTrack(mTPCTracksArray[tvid], tvid, iv)) {
          continue;
        }
      }

      if (tvid.isAmbiguous()) { // was this track already processed?
        auto tref = tmap.find(tvid);
        if (tref != tmap.end()) {
          mTracksPool[tref->second.second][tref->second.first].vBracket.setMax(iv); // this track was already processed with other vertex, account the latter
          continue;
        }
        // was it already rejected?
        if (rejmap.find(tvid) != rejmap.end()) {
          continue;
        }
      }
      const auto& trc = recoData.getTrackParam(tvid);

      bool hasTPC = false;
      bool heavyIonisingParticle = false;
      bool compatibleWithProton = mSVParams->mFractiondEdxforCascBaryons > 0.999f; // if 1 or above, accept all regardless of TPC
      auto tpcGID = recoData.getTPCContributorGID(tvid);
      if (tpcGID.isIndexSet() && isTPCloaded) {
        hasTPC = true;
        auto& tpcTrack = recoData.getTPCTrack(tpcGID);
        float dEdxTPC = tpcTrack.getdEdx().dEdxTotTPC;
        if (dEdxTPC > mSVParams->minTPCdEdx && trc.getP() > mSVParams->minMomTPCdEdx) // accept high dEdx tracks (He3, He4)
        {
          heavyIonisingParticle = true;
        }
        auto protonId = o2::track::PID::Proton;
        float dEdxExpected = mPIDresponse.getExpectedSignal(tpcTrack, protonId);
        float fracDevProton = std::abs((dEdxTPC - dEdxExpected) / dEdxExpected);
        if (fracDevProton < mSVParams->mFractiondEdxforCascBaryons) {
          compatibleWithProton = true;
        }
      }

      // get Nclusters in the ITS if available
      int8_t nITSclu = -1;
      bool shortOBITSOnlyTrack = false;
      auto itsGID = recoData.getITSContributorGID(tvid);
      if (itsGID.getSource() == GIndex::ITS) {
        if (isITSloaded) {
          auto& itsTrack = recoData.getITSTrack(itsGID);
          nITSclu = itsTrack.getNumberOfClusters();
          if (itsTrack.hasHitOnLayer(6) && itsTrack.hasHitOnLayer(5) && itsTrack.hasHitOnLayer(4) && itsTrack.hasHitOnLayer(3)) {
            shortOBITSOnlyTrack = true;
          }
        }
      } else if (itsGID.getSource() == GIndex::ITSAB) {
        if (isITSTPCloaded) {
          auto& itsABTracklet = recoData.getITSABRef(itsGID);
          nITSclu = itsABTracklet.getNClusters();
        }
      }
      if (!acceptTrack(tvid, trc) && !heavyIonisingParticle) {
        if (tvid.isAmbiguous()) {
          rejmap[tvid] = true;
        }
        continue;
      }

      if (!hasTPC && nITSclu < mSVParams->mITSSAminNclu && (!shortOBITSOnlyTrack || mSVParams->mRejectITSonlyOBtrack)) {
        continue; // reject short ITS-only
      }

      int posneg = trc.getSign() < 0 ? 1 : 0;
      float r = std::sqrt(trc.getX() * trc.getX() + trc.getY() * trc.getY());
      mTracksPool[posneg].emplace_back(TrackCand{trc, tvid, {iv, iv}, r, hasTPC, nITSclu, compatibleWithProton});
      if (tvid.getSource() == GIndex::TPC) { // constrained TPC track?
        correctTPCTrack(mTracksPool[posneg].back(), mTPCTracksArray[tvid], -1, -1);
      }
      if (tvid.isAmbiguous()) { // track attached to >1 vertex, remember that it was already processed
        tmap[tvid] = {mTracksPool[posneg].size() - 1, posneg};
      }
    }
  }
  // register 1st track of each charge for each vertex
  for (int pn = 0; pn < 2; pn++) {
    auto& vtxFirstT = mVtxFirstTrack[pn];
    const auto& tracksPool = mTracksPool[pn];
    for (unsigned i = 0; i < tracksPool.size(); i++) {
      const auto& t = tracksPool[i];
      for (int j{t.vBracket.getMin()}; j <= t.vBracket.getMax(); ++j) {
        if (vtxFirstT[j] == -1) {
          vtxFirstT[j] = i;
        }
      }
    }
  }

  LOG(info) << "Collected " << mTracksPool[POS].size() << " positive and " << mTracksPool[NEG].size() << " negative seeds";
}

//__________________________________________________________________
//bool SVertexer::checkV0(const TrackCand& seedP, const TrackCand& seedN, int iP, int iN, int ithread)
bool SVertexer::checkV0(const o2::globaltracking::RecoContainer& recoData, const TrackCand& seedP, const TrackCand& seedN, int iP, int iN, int ithread)
{

  auto mclabelP = recoData.getTrackMCLabel(seedP.gid);
  auto mclabelN = recoData.getTrackMCLabel(seedN.gid);
  (*svDebug) << "V0Tree" 
             //<< "PTrackGID.=" << seedP.gid  << "NTrackGID.=" << seedN.gid 
             << "PTrackMCGID=" << mclabelP << "NTrackMCGID=" << mclabelN
             << "PTrackMCEventID=" << mclabelP.getEventID() << "NTrackMCEventID=" << mclabelN.getEventID()
             << "PTrackMCID=" << mclabelP.getTrackID() << "NTrackMCID=" << mclabelN.getTrackID()
             << "\n";

  auto& fitterV0 = mFitterV0[ithread];
  // Fast rough cuts on pairs before feeding to DCAFitter, tracks are not in the same Frame or at same X
  bool isTPConly = (seedP.gid.getSource() == GIndex::TPC || seedN.gid.getSource() == GIndex::TPC);
  if (mSVParams->mTPCTrackPhotonTune && isTPConly) {
    // Check if Tgl is close enough
    if (std::abs(seedP.getTgl() - seedN.getTgl()) > mSVParams->maxV0TglAbsDiff) {
      LOG(debug) << "RejTgl";
      return false;
    }
    // Check in transverse plane
    float sna, csa;
    o2::math_utils::CircleXYf_t trkPosCircle;
    seedP.getCircleParams(mBz, trkPosCircle, sna, csa);
    o2::math_utils::CircleXYf_t trkEleCircle;
    seedN.getCircleParams(mBz, trkEleCircle, sna, csa);
    // Does the radius of both tracks compare to their absolute circle center distance
    float c2c = std::hypot(trkPosCircle.xC - trkEleCircle.xC,
                           trkPosCircle.yC - trkEleCircle.yC);
    float r2r = trkPosCircle.rC + trkEleCircle.rC;
    float dcr = c2c - r2r;
    if (std::abs(dcr) > mSVParams->mTPCTrackD2R) {
      LOG(debug) << "RejD2R " << c2c << " " << r2r << " " << dcr;
      return false;
    }
    // Will the conversion point look somewhat reasonable
    float r1_r = trkPosCircle.rC / r2r;
    float r2_r = trkEleCircle.rC / r2r;
    float dR = std::hypot(r2_r * trkPosCircle.xC + r1_r * trkEleCircle.xC, r2_r * trkPosCircle.yC + r1_r * trkEleCircle.yC);
    if (dR > mSVParams->mTPCTrackDR) {
      LOG(debug) << "RejDR" << dR;
      return false;
    }

    // Setup looser cuts for the DCAFitter
    fitterV0.setMaxDZIni(mSVParams->mTPCTrackMaxDZIni);
    fitterV0.setMaxDXYIni(mSVParams->mTPCTrackMaxDXYIni);
    fitterV0.setMaxChi2(mSVParams->mTPCTrackMaxChi2);
  }

  // feed DCAFitter
  int nCand = fitterV0.process(seedP, seedN);
  if (mSVParams->mTPCTrackPhotonTune && isTPConly) {
    // Reset immediately to the defaults
    fitterV0.setMaxDZIni(mSVParams->maxDZIni);
    fitterV0.setMaxDXYIni(mSVParams->maxDXYIni);
    fitterV0.setMaxChi2(mSVParams->maxChi2);
  }
  if (nCand == 0) { // discard this pair
    LOG(debug) << "RejDCAFitter";
    return false;
  }
  const auto& v0XYZ = fitterV0.getPCACandidate();
  // validate V0 radial position
  // check closeness to the beam-line
  float dxv0 = v0XYZ[0] - mMeanVertex.getX(), dyv0 = v0XYZ[1] - mMeanVertex.getY(), r2v0 = dxv0 * dxv0 + dyv0 * dyv0;
  if (r2v0 < mMinR2ToMeanVertex) {
    return false;
  }
  float rv0 = std::sqrt(r2v0), drv0P = rv0 - seedP.minR, drv0N = rv0 - seedN.minR;
  if (drv0P > mSVParams->causalityRTolerance || drv0P < -mSVParams->maxV0ToProngsRDiff ||
      drv0N > mSVParams->causalityRTolerance || drv0N < -mSVParams->maxV0ToProngsRDiff) {
    LOG(debug) << "RejCausality " << drv0P << " " << drv0N;
    return false;
  }
  const int cand = 0;
  if (!fitterV0.isPropagateTracksToVertexDone(cand) && !fitterV0.propagateTracksToVertex(cand)) {
    LOG(debug) << "RejProp failed";
    return false;
  }
  const auto& trPProp = fitterV0.getTrack(0, cand);
  const auto& trNProp = fitterV0.getTrack(1, cand);
  std::array<float, 3> pP{}, pN{};
  trPProp.getPxPyPzGlo(pP);
  trNProp.getPxPyPzGlo(pN);
  // estimate DCA of neutral V0 track to beamline: straight line with parametric equation
  // x = X0 + pV0[0]*t, y = Y0 + pV0[1]*t reaches DCA to beamline (Xv, Yv) at
  // t = -[ (x0-Xv)*pV0[0] + (y0-Yv)*pV0[1]) ] / ( pT(pV0)^2 )
  // Similar equation for 3D distance involving pV0[2]
  std::array<float, 3> pV0 = {pP[0] + pN[0], pP[1] + pN[1], pP[2] + pN[2]};
  float pt2V0 = pV0[0] * pV0[0] + pV0[1] * pV0[1], prodXYv0 = dxv0 * pV0[0] + dyv0 * pV0[1], tDCAXY = prodXYv0 / pt2V0;
  if (pt2V0 < mMinPt2V0) { // pt cut
    LOG(debug) << "RejPt2 " << pt2V0;
    return false;
  }
  if (pV0[2] * pV0[2] / pt2V0 > mMaxTgl2V0) { // tgLambda cut
    LOG(debug) << "RejTgL " << pV0[2] * pV0[2] / pt2V0;
    return false;
  }
  float p2V0 = pt2V0 + pV0[2] * pV0[2], ptV0 = std::sqrt(pt2V0);
  // apply mass selections
  float p2Pos = pP[0] * pP[0] + pP[1] * pP[1] + pP[2] * pP[2], p2Neg = pN[0] * pN[0] + pN[1] * pN[1] + pN[2] * pN[2];

  bool goodHyp = false, photonOnly = mSVParams->mTPCTrackPhotonTune && isTPConly;
  std::array<bool, NHypV0> hypCheckStatus{};
  int nPID = photonOnly ? (Photon + 1) : NHypV0;
  for (int ipid = 0; (ipid < nPID) && mSVParams->checkV0Hypothesis; ipid++) {
    if (mV0Hyps[ipid].check(p2Pos, p2Neg, p2V0, ptV0)) {
      goodHyp = hypCheckStatus[ipid] = true;
    }
  }
  // check tight lambda mass only
  bool goodLamForCascade = false, goodALamForCascade = false;
  bool usesTPCOnly = (seedP.hasTPC && !seedP.hasITS()) || (seedN.hasTPC && !seedN.hasITS());
  bool usesShortITSOnly = (!seedP.hasTPC && seedP.nITSclu < mSVParams->mITSSAminNcluCascades) || (!seedN.hasTPC && seedN.nITSclu < mSVParams->mITSSAminNcluCascades);
  if (ptV0 > mSVParams->minPtV0FromCascade && (!mSVParams->mSkipTPCOnlyCascade || !usesTPCOnly) && !usesShortITSOnly) {
    if (mV0Hyps[Lambda].checkTight(p2Pos, p2Neg, p2V0, ptV0) && (!mSVParams->mRequireTPCforCascBaryons || seedP.hasTPC) && seedP.compatibleProton) {
      goodLamForCascade = true;
    }
    if (mV0Hyps[AntiLambda].checkTight(p2Pos, p2Neg, p2V0, ptV0) && (!mSVParams->mRequireTPCforCascBaryons || seedN.hasTPC) && seedN.compatibleProton) {
      goodALamForCascade = true;
    }
  }

  // apply loose Armenteros-Podolanski cut to photons and K0
  // the AP space and mass space correlated very well, and should in theory already be detected above but every bit helps
  if (mSVParams->checkV0Hypothesis && mSVParams->checkV0AP &&
      (hypCheckStatus[HypV0::Photon] || hypCheckStatus[HypV0::K0] || goodLamForCascade || goodALamForCascade)) {
    float pV0Abs = std::sqrt(p2V0);
    float pPos = std::sqrt(p2Pos);
    float p1 = (pV0[0] * pP[0] + pV0[1] * pP[1] + pV0[2] * pP[2]) /
               (pV0Abs * pPos);
    float p2 = (pV0[0] * pN[0] + pV0[1] * pN[1] + pV0[2] * pN[2]) /
               (pV0Abs * seedN.getP());
    float pL1 = p1 * seedP.getP();
    float pL2 = p2 * seedN.getP();
    float alpha = (pL1 - pL2) / (pL1 + pL2);
    float pT1 = pPos * std::sqrt(1 - p1);
    if (hypCheckStatus[HypV0::Photon] && pT1 > mSVParams->pidCutsPhotonAP_qT) {
      hypCheckStatus[HypV0::Photon] = false;
    }
    if (hypCheckStatus[HypV0::K0] && pT1 < mSVParams->pidCutsK0AP_qT) {
      hypCheckStatus[HypV0::K0] = false;
    }
    if ((goodLamForCascade || goodALamForCascade) && std::abs(alpha) > mSVParams->pidCutsLambdaAP_a && pT1 > mSVParams->pidCutsLambdaAP_qT) {
      goodLamForCascade = false;
      goodALamForCascade = false;
    }
    // Check if any good hypothesis remains
    goodHyp = false;
    for (int ipid = 0; ipid < nPID; ipid++) {
      if (hypCheckStatus[ipid]) {
        goodHyp = true;
        break;
      }
    }
  }

  // apply mass selections for 3-body decay
  bool good3bodyV0Hyp = false;
  for (int ipid = 2; ipid < 4; ipid++) {
    float massForLambdaHyp = mV0Hyps[ipid].calcMass(p2Pos, p2Neg, p2V0);
    if (massForLambdaHyp - mV0Hyps[ipid].getMassV0Hyp() < mV0Hyps[ipid].getMargin(ptV0)) {
      good3bodyV0Hyp = true;
      break;
    }
  }

  // we want to reconstruct the 3 body decay of hypernuclei starting from the V0 of a proton and a pion (e.g. H3L->d + (p + pi-), or He4L->He3 + (p + pi-)))
  bool checkFor3BodyDecays = mEnable3BodyDecays &&
                             (!mSVParams->checkV0Hypothesis || good3bodyV0Hyp) &&
                             (pt2V0 > 0.5) &&
                             (!mSVParams->mSkipTPCOnly3Body || !isTPConly);
  bool rejectAfter3BodyCheck = false; // To reject v0s which can be 3-body decay candidates but not cascade or v0
  bool checkForCascade = mEnableCascades &&
                         (!mSVParams->mSkipTPCOnlyCascade || !usesTPCOnly) &&
                         r2v0 < mMaxR2ToMeanVertexCascV0 &&
                         (!mSVParams->checkV0Hypothesis || (goodLamForCascade || goodALamForCascade) &&
                                                             (!isTPConly || !hypCheckStatus[HypV0::Photon]));
  bool rejectIfNotCascade = false;

  if (!goodHyp && mSVParams->checkV0Hypothesis) {
    LOG(debug) << "RejHypo";
    if (!checkFor3BodyDecays && !checkForCascade) {
      return false;
    } else {
      rejectAfter3BodyCheck = true;
    }
  }

  float dcaX = dxv0 - pV0[0] * tDCAXY, dcaY = dyv0 - pV0[1] * tDCAXY, dca2 = dcaX * dcaX + dcaY * dcaY;
  float cosPAXY = prodXYv0 / std::sqrt(r2v0 * pt2V0);

  if (checkForCascade) { // use looser cuts for cascade v0 candidates
    if (dca2 > mMaxDCAXY2ToMeanVertexV0Casc || cosPAXY < mSVParams->minCosPAXYMeanVertexCascV0) {
      LOG(debug) << "Rej for cascade DCAXY2: " << dca2 << " << cosPAXY: " << cosPAXY;
      if (!checkFor3BodyDecays) {
        return false;
      } else {
        rejectAfter3BodyCheck = true;
      }
    }
  }
  if (checkFor3BodyDecays) { // use looser cuts for 3-body decay candidates
    if (dca2 > mMaxDCAXY2ToMeanVertex3bodyV0 || cosPAXY < mSVParams->minCosPAXYMeanVertex3bodyV0) {
      LOG(debug) << "Rej for 3 body decays DCAXY2: " << dca2 << " << cosPAXY: " << cosPAXY;
      checkFor3BodyDecays = false;
    }
  }

  if (dca2 > mMaxDCAXY2ToMeanVertex || cosPAXY < mSVParams->minCosPAXYMeanVertex) {
    if (checkForCascade) {
      rejectIfNotCascade = true;
    } else if (checkFor3BodyDecays) {
      rejectAfter3BodyCheck = true;
    } else {
      if (mSVParams->mTPCTrackPhotonTune && isTPConly) {
        // Check for looser cut for tpc-only photons only
        if (dca2 > mSVParams->mTPCTrackMaxDCAXY2ToMeanVertex) {
          return false;
        }
      } else {
        return false;
      }
    }
  }

  auto vlist = seedP.vBracket.getOverlap(seedN.vBracket); // indices of vertices shared by both seeds
  bool candFound = false;
  auto bestCosPA = checkForCascade ? mSVParams->minCosPACascV0 : mSVParams->minCosPA;
  bestCosPA = checkFor3BodyDecays ? std::min(mSVParams->minCosPA3bodyV0, bestCosPA) : bestCosPA;
  V0 v0new;
  V0Index v0Idxnew;

  for (int iv = vlist.getMin(); iv <= vlist.getMax(); iv++) {
    const auto& pv = mPVertices[iv];
    const auto v0XYZ = fitterV0.getPCACandidatePos(cand);
    // check cos of pointing angle
    float dx = v0XYZ[0] - pv.getX(), dy = v0XYZ[1] - pv.getY(), dz = v0XYZ[2] - pv.getZ(), prodXYZv0 = dx * pV0[0] + dy * pV0[1] + dz * pV0[2];
    float cosPA = prodXYZv0 / std::sqrt((dx * dx + dy * dy + dz * dz) * p2V0);
    if (cosPA < bestCosPA) {
      LOG(debug) << "Rej. cosPA: " << cosPA;
      continue;
    }
    if (!candFound) {
      new (&v0new) V0(v0XYZ, pV0, fitterV0.calcPCACovMatrixFlat(cand), trPProp, trNProp);
      new (&v0Idxnew) V0Index(-1, seedP.gid, seedN.gid);
      v0new.setDCA(fitterV0.getChi2AtPCACandidate(cand));
      candFound = true;
    }
    v0new.setCosPA(cosPA);
    v0Idxnew.setVertexID(iv);
    bestCosPA = cosPA;
  }
  if (!candFound) {
    return false;
  }
  if (bestCosPA < mSVParams->minCosPACascV0) {
    rejectAfter3BodyCheck = true;
  }
  if (bestCosPA < mSVParams->minCosPA && checkForCascade) {
    rejectIfNotCascade = true;
  }
  int nV0Ini = mV0sIdxTmp[ithread].size();

  // 3body debug
  (*svDebug) << "V0TreeAfterCut" 
             //<< "PTrackGID=" << seedP.gid  << "NTrackGID=" << seedN.gid 
             << "PTrackMCGID=" << mclabelP << "NTrackMCGID=" << mclabelN
             << "PTrackMCEventID=" << mclabelP.getEventID() << "NTrackMCEventID=" << mclabelN.getEventID()
             << "PTrackMCID=" << mclabelP.getTrackID() << "NTrackMCID=" << mclabelN.getTrackID()
             << "V0R=" << rv0 << "V0DrP=" << drv0P << "V0DrN=" << drv0N << "V0Pt=" << ptV0 << "V0TgLambda=" << pV0[2] * pV0[2] / pt2V0
             << "V0Dca=" << std::sqrt(dca2) << "V0CosXY=" << cosPAXY << "V0CosPA=" << bestCosPA
             << "V0LambdaMass=" << mV0Hyps[2].calcMass(p2Pos, p2Neg, p2V0) << "V0AntiLambdaMass=" << mV0Hyps[3].calcMass(p2Pos, p2Neg, p2V0)
             << "\n";

  // check 3 body decays
  if (checkFor3BodyDecays) {
    int n3bodyDecays = 0;
    //n3bodyDecays += check3bodyDecays(v0Idxnew, v0new, rv0, pV0, p2V0, iN, NEG, vlist, ithread);
    //n3bodyDecays += check3bodyDecays(v0Idxnew, v0new, rv0, pV0, p2V0, iP, POS, vlist, ithread);
    n3bodyDecays += check3bodyDecays(recoData, v0Idxnew, v0new, rv0, pV0, p2V0, iN, NEG, vlist, ithread);
    n3bodyDecays += check3bodyDecays(recoData, v0Idxnew, v0new, rv0, pV0, p2V0, iP, POS, vlist, ithread);
  }
  if (rejectAfter3BodyCheck) {
    return false;
  }

  // check cascades
  int nCascIni = mCascadesIdxTmp[ithread].size(), nV0Used = 0; // number of times this particular v0 (with assigned PV) was used (not counting using its clones with other PV)
  if (checkForCascade) {
    if (goodLamForCascade || !mSVParams->checkCascadeHypothesis) {
      nV0Used += checkCascades(v0Idxnew, v0new, rv0, pV0, p2V0, iN, NEG, vlist, ithread);
    }
    if (goodALamForCascade || !mSVParams->checkCascadeHypothesis) {
      nV0Used += checkCascades(v0Idxnew, v0new, rv0, pV0, p2V0, iP, POS, vlist, ithread);
    }
  }

  if (nV0Used) { // need to fix the index of V0 for the cascades using this v0
    for (unsigned int ic = nCascIni; ic < mCascadesIdxTmp[ithread].size(); ic++) {
      if (mCascadesIdxTmp[ithread][ic].getV0ID() == -1) {
        mCascadesIdxTmp[ithread][ic].setV0ID(nV0Ini);
      }
    }
  }

  if (nV0Used || !rejectIfNotCascade) { // need to add this v0
    mV0sIdxTmp[ithread].push_back(v0Idxnew);
    if (!rejectIfNotCascade) {
      mV0sIdxTmp[ithread].back().setStandaloneV0();
    }
    if (photonOnly) {
      mV0sIdxTmp[ithread].back().setPhotonOnly();
    }

    if (mSVParams->createFullV0s) {
      mV0sTmp[ithread].push_back(v0new);
    }
  }

  if (mStrTracker) {
    for (int iv = nV0Ini; iv < (int)mV0sIdxTmp[ithread].size(); iv++) {
      mStrTracker->processV0(iv, v0new, v0Idxnew, ithread);
    }
  }

  return mV0sIdxTmp[ithread].size() - nV0Ini != 0;
}

//__________________________________________________________________
int SVertexer::checkCascades(const V0Index& v0Idx, const V0& v0, float rv0, std::array<float, 3> pV0, float p2V0, int avoidTrackID, int posneg, VBracket v0vlist, int ithread)
{
  // check last added V0 for belonging to cascade
  auto& fitterCasc = mFitterCasc[ithread];
  auto& tracks = mTracksPool[posneg];
  int nCascIni = mCascadesIdxTmp[ithread].size(), nv0use = 0;

  // check if a given PV has already been used in a cascade
  std::unordered_map<int, int> pvMap;

  // start from the 1st bachelor track compatible with earliest vertex in the v0vlist
  int firstTr = mVtxFirstTrack[posneg][v0vlist.getMin()], nTr = tracks.size();
  if (firstTr < 0) {
    firstTr = nTr;
  }
  for (int it = firstTr; it < nTr; it++) {
    if (it == avoidTrackID) {
      continue; // skip the track used by V0
    }
    auto& bach = tracks[it];
    if (mSVParams->mSkipTPCOnlyCascade && (bach.gid.getSource() == GIndex::TPC)) {
      continue; // reject TPC-only bachelors
    }
    if (!bach.hasTPC && bach.nITSclu < mSVParams->mITSSAminNcluCascades) {
      continue; // reject short ITS-only
    }

    if (bach.vBracket.getMin() > v0vlist.getMax()) {
      LOG(debug) << "Skipping";
      break; // all other bachelor candidates will be also not compatible with this PV
    }
    auto cascVlist = v0vlist.getOverlap(bach.vBracket); // indices of vertices shared by V0 and bachelor
    if (mSVParams->selectBestV0) {
      // select only the best V0 candidate among the compatible ones
      if (v0Idx.getVertexID() < cascVlist.getMin() || v0Idx.getVertexID() > cascVlist.getMax()) {
        continue;
      }
      cascVlist.setMin(v0Idx.getVertexID());
      cascVlist.setMax(v0Idx.getVertexID());
    }

    int nCandC = fitterCasc.process(v0, bach);
    if (nCandC == 0) { // discard this pair
      continue;
    }
    const int candC = 0;
    const auto& cascXYZ = fitterCasc.getPCACandidatePos(candC);

    // make sure the cascade radius is smaller than that of the mean vertex
    float dxc = cascXYZ[0] - mMeanVertex.getX(), dyc = cascXYZ[1] - mMeanVertex.getY(), r2casc = dxc * dxc + dyc * dyc;
    if (rv0 * rv0 - r2casc < mMinR2DiffV0Casc || r2casc < mMinR2ToMeanVertex) {
      continue;
    }
    // do we want to apply mass cut ?
    //
    if (!fitterCasc.isPropagateTracksToVertexDone(candC) && !fitterCasc.propagateTracksToVertex(candC)) {
      continue;
    }

    auto& trNeut = fitterCasc.getTrack(0, candC);
    auto& trBach = fitterCasc.getTrack(1, candC);
    trNeut.setPID(o2::track::PID::Lambda);
    trBach.setPID(o2::track::PID::Pion);
    std::array<float, 3> pNeut, pBach;
    trNeut.getPxPyPzGlo(pNeut);
    trBach.getPxPyPzGlo(pBach);
    std::array<float, 3> pCasc = {pNeut[0] + pBach[0], pNeut[1] + pBach[1], pNeut[2] + pBach[2]};

    float pt2Casc = pCasc[0] * pCasc[0] + pCasc[1] * pCasc[1], p2Casc = pt2Casc + pCasc[2] * pCasc[2];
    if (pt2Casc < mMinPt2Casc) { // pt cut
      LOG(debug) << "Casc pt too low";
      continue;
    }
    if (pCasc[2] * pCasc[2] / pt2Casc > mMaxTgl2Casc) { // tgLambda cut
      LOG(debug) << "Casc tgLambda too high";
      continue;
    }

    // compute primary vertex and cosPA of the cascade
    auto bestCosPA = mSVParams->minCosPACasc;
    auto cascVtxID = -1;

    for (int iv = cascVlist.getMin(); iv <= cascVlist.getMax(); iv++) {
      const auto& pv = mPVertices[iv];
      // check cos of pointing angle
      float dx = cascXYZ[0] - pv.getX(), dy = cascXYZ[1] - pv.getY(), dz = cascXYZ[2] - pv.getZ(), prodXYZcasc = dx * pCasc[0] + dy * pCasc[1] + dz * pCasc[2];
      float cosPA = prodXYZcasc / std::sqrt((dx * dx + dy * dy + dz * dz) * p2Casc);
      if (cosPA < bestCosPA) {
        LOG(debug) << "Rej. cosPA: " << cosPA;
        continue;
      }
      cascVtxID = iv;
      bestCosPA = cosPA;
    }
    if (cascVtxID == -1) {
      LOG(debug) << "Casc not compatible with any vertex";
      continue;
    }

    const auto& cascPv = mPVertices[cascVtxID];
    float dxCasc = cascXYZ[0] - cascPv.getX(), dyCasc = cascXYZ[1] - cascPv.getY(), dzCasc = cascXYZ[2] - cascPv.getZ();
    auto prodPPos = pV0[0] * dxCasc + pV0[1] * dyCasc + pV0[2] * dzCasc;
    if (prodPPos < 0.) { // causality cut
      LOG(debug) << "Casc not causally compatible";
      continue;
    }

    float p2Bach = pBach[0] * pBach[0] + pBach[1] * pBach[1] + pBach[2] * pBach[2];
    float ptCasc = std::sqrt(pt2Casc);
    bool goodHyp = false;
    for (int ipid = 0; ipid < NHypCascade; ipid++) {
      if (mCascHyps[ipid].check(p2V0, p2Bach, p2Casc, ptCasc)) {
        goodHyp = true;
        break;
      }
    }
    if (!goodHyp) {
      LOG(debug) << "Casc not compatible with any hypothesis";
      continue;
    }
    // note: at the moment the v0 was not added yet. If some cascade will use v0 (with its PV), the v0 will be added after checkCascades
    // but not necessarily at the and of current v0s vector, since meanwhile checkCascades may add v0 clones (with PV redefined).
    Cascade casc(cascXYZ, pCasc, fitterCasc.calcPCACovMatrixFlat(candC), trNeut, trBach);
    o2::track::TrackParCov trc = casc;
    o2::dataformats::DCA dca;
    if (!trc.propagateToDCA(cascPv, fitterCasc.getBz(), &dca, 5.) ||
        std::abs(dca.getY()) > mSVParams->maxDCAXYCasc || std::abs(dca.getZ()) > mSVParams->maxDCAZCasc) {
      LOG(debug) << "Casc not compatible with PV";
      LOG(debug) << "DCA: " << dca.getY() << " " << dca.getZ();
      continue;
    }
    CascadeIndex cascIdx(cascVtxID, -1, bach.gid); // the v0Idx was not yet added, this will be done after the checkCascades

    LOGP(debug, "cascade successfully validated");

    // clone the V0, set new cosPA and VerteXID, add it to the list of V0s
    if (cascVtxID != v0Idx.getVertexID()) {
      auto pvIdx = pvMap.find(cascVtxID);
      if (pvIdx != pvMap.end()) {
        cascIdx.setV0ID(pvIdx->second); // V0 already exists, add reference to the cascade
      } else {                          // add V0 clone for this cascade (may be used also by other cascades)
        const auto& pv = mPVertices[cascVtxID];
        cascIdx.setV0ID(mV0sIdxTmp[ithread].size()); // set the new V0 index in the cascade
        pvMap[cascVtxID] = mV0sTmp[ithread].size();  // add the new V0 index to the map
        mV0sIdxTmp[ithread].emplace_back(cascVtxID, v0Idx.getProngs());
        if (mSVParams->createFullV0s) {
          mV0sTmp[ithread].push_back(v0);
          float dx = v0.getX() - pv.getX(), dy = v0.getY() - pv.getY(), dz = v0.getZ() - pv.getZ(), prodXYZ = dx * pV0[0] + dy * pV0[1] + dz * pV0[2];
          mV0sTmp[ithread].back().setCosPA(prodXYZ / std::sqrt((dx * dx + dy * dy + dz * dz) * p2V0));
        }
      }
    } else {
      nv0use++; // original v0 was used
    }
    mCascadesIdxTmp[ithread].push_back(cascIdx);
    if (mSVParams->createFullCascades) {
      casc.setCosPA(bestCosPA);
      casc.setDCA(fitterCasc.getChi2AtPCACandidate(candC));
      mCascadesTmp[ithread].push_back(casc);
    }
    if (mStrTracker) {
      mStrTracker->processCascade(mCascadesIdxTmp[ithread].size() - 1, casc, cascIdx, v0, ithread);
    }
  }

  return nv0use;
}

//__________________________________________________________________
//int SVertexer::check3bodyDecays(const V0Index& v0Idx, const V0& v0, float rv0, std::array<float, 3> pV0, float p2V0, int avoidTrackID, int posneg, VBracket v0vlist, int ithread)
int SVertexer::check3bodyDecays(const o2::globaltracking::RecoContainer& recoData, const V0Index& v0Idx, const V0& v0, float rv0, std::array<float, 3> pV0, float p2V0, int avoidTrackID, int posneg, VBracket v0vlist, int ithread)
{
  // check last added V0 for belonging to cascade
  auto& fitter3body = mFitter3body[ithread];
  auto& tracks = mTracksPool[posneg];
  int n3BodyIni = m3bodyIdxTmp[ithread].size();

  // start from the 1st bachelor track compatible with earliest vertex in the v0vlist
  int firstTr = mVtxFirstTrack[posneg][v0vlist.getMin()], nTr = tracks.size();
  if (firstTr < 0) {
    firstTr = nTr;
  }

  // If the V0 is a pair of proton and pion, we should pair it with all positive particles, and the positive particle in the V0 is a proton.
  // Otherwise, we should pair it with all negative particles, and the negative particle in the V0 is a antiproton.

  // start from the 1st track compatible with V0's primary vertex
  for (int it = firstTr; it < nTr; it++) {
    if (it == avoidTrackID) {
      continue; // skip the track used by V0
    }
    auto& bach = tracks[it];
    if (mSVParams->mSkipTPCOnly3Body && (bach.gid.getSource() == GIndex::TPC)) {
      continue; // reject TPC-only bachelors
    }
    if (bach.vBracket > v0vlist.getMax()) {
      LOG(debug) << "Skipping";
      break; // all other bachelor candidates will be also not compatible with this PV
    }
    auto decay3bodyVlist = v0vlist.getOverlap(bach.vBracket); // indices of vertices shared by V0 and bachelor
    if (mSVParams->selectBestV0) {
      // select only the best V0 candidate among the compatible ones
      if (v0Idx.getVertexID() < decay3bodyVlist.getMin() || v0Idx.getVertexID() > decay3bodyVlist.getMax()) {
        continue;
      }
      decay3bodyVlist.setMin(v0Idx.getVertexID());
      decay3bodyVlist.setMax(v0Idx.getVertexID());
    }

    if (bach.getPt() < 0.6) {
      continue;
    }

    // for 3body debug
    auto mclabel0 = recoData.getTrackMCLabel(v0Idx.getProngID(0));
    auto mclabel1 = recoData.getTrackMCLabel(v0Idx.getProngID(1));
    auto mclabel2 = recoData.getTrackMCLabel(bach.gid);

    (*svDebug) << "VtxTree" 
               //<< "Track0GID.=" << v0Idx.getProngID(0)  << "Track1GID.=" << v0Idx.getProngID(1) << "Track2GID.=" << bach.gid
               << "Track0MCGID=" << mclabel0 << "Track1MCGID=" << mclabel1 << "Track2MCGID.=" << mclabel2
               << "Track0MCEventID=" << mclabel0.getEventID() << "Track1MCEventID=" << mclabel1.getEventID() << "Track2MCEventID=" << mclabel2.getEventID()
               << "Track0MCID=" << mclabel0.getTrackID() << "Track1MCID=" << mclabel1.getTrackID() << "Track2MCID=" << mclabel2.getTrackID()
               << "\n";

    int n3bodyVtx = fitter3body.process(v0.getProng(0), v0.getProng(1), bach);
    if (n3bodyVtx == 0) { // discard this pair
      continue;
    }
    int cand3B = 0;
    const auto& vertexXYZ = fitter3body.getPCACandidatePos(cand3B);

    // make sure the 3 body vertex radius is close to that of the mean vertex
    float dxc = vertexXYZ[0] - mMeanVertex.getX(), dyc = vertexXYZ[1] - mMeanVertex.getY(), dzc = vertexXYZ[2] - mMeanVertex.getZ(), r2vertex = dxc * dxc + dyc * dyc;
    if (std::abs(rv0 - std::sqrt(r2vertex)) > mSVParams->maxRDiffV03body || r2vertex < mMinR2ToMeanVertex) {
      continue;
    }
    float drvtxBach = std::sqrt(r2vertex) - bach.minR;
    if (drvtxBach > mSVParams->causalityRTolerance || drvtxBach < -mSVParams->maxV0ToProngsRDiff) {
      LOG(debug) << "RejCausality " << drvtxBach;
    }
    //
    if (!fitter3body.isPropagateTracksToVertexDone() && !fitter3body.propagateTracksToVertex()) {
      continue;
    }

    auto& tr0 = fitter3body.getTrack(0, cand3B);
    auto& tr1 = fitter3body.getTrack(1, cand3B);
    auto& tr2 = fitter3body.getTrack(2, cand3B);
    std::array<float, 3> p0, p1, p2;
    tr0.getPxPyPzGlo(p0);
    tr1.getPxPyPzGlo(p1);
    tr2.getPxPyPzGlo(p2);
    std::array<float, 3> p3B = {p0[0] + p1[0] + p2[0], p0[1] + p1[1] + p2[1], p0[2] + p1[2] + p2[2]};

    float pt2candidate = p3B[0] * p3B[0] + p3B[1] * p3B[1], p2candidate = pt2candidate + p3B[2] * p3B[2];
    if (pt2candidate < mMinPt23Body) { // pt cut
      continue;
    }
    if (p3B[2] * p3B[2] / pt2candidate > mMaxTgl23Body) { // tgLambda cut
      continue;
    }

    // compute primary vertex and cosPA of the 3-body decay
    auto bestCosPA = mSVParams->minCosPA3body;
    auto decay3bodyVtxID = -1;

    for (int iv = decay3bodyVlist.getMin(); iv <= decay3bodyVlist.getMax(); iv++) {
      const auto& pv = mPVertices[iv];
      // check cos of pointing angle
      float dx = vertexXYZ[0] - pv.getX(), dy = vertexXYZ[1] - pv.getY(), dz = vertexXYZ[2] - pv.getZ(), prodXYZ3body = dx * p3B[0] + dy * p3B[1] + dz * p3B[2];
      float cosPA = prodXYZ3body / std::sqrt((dx * dx + dy * dy + dz * dz) * p2candidate);
      if (cosPA < bestCosPA) {
        LOG(debug) << "Rej. cosPA: " << cosPA;
        continue;
      }
      decay3bodyVtxID = iv;
      bestCosPA = cosPA;
    }
    if (decay3bodyVtxID == -1) {
      LOG(debug) << "3-body decay not compatible with any vertex";
      continue;
    }

    const auto& decay3bodyPv = mPVertices[decay3bodyVtxID];
    float sqP0 = p0[0] * p0[0] + p0[1] * p0[1] + p0[2] * p0[2], sqP1 = p1[0] * p1[0] + p1[1] * p1[1] + p1[2] * p1[2], sqP2 = p2[0] * p2[0] + p2[1] * p2[1] + p2[2] * p2[2];
    float pt3B = std::sqrt(pt2candidate);

    bool goodHyp = false;
    for (int ipid = 0; ipid < 2; ipid++) { // TODO: expand this loop to cover all the 3body cases if (m3bodyHyps[ipid].check(sqP0, sqP1, sqP2, sqPtot, pt3B))
      if (m3bodyHyps[ipid].check(sqP0, sqP1, sqP2, p2candidate, pt3B)) {
        goodHyp = true;
        break;
      }
    }
    if (!goodHyp) {
      continue;
    }
    Decay3Body candidate3B(PID::HyperTriton, vertexXYZ, p3B, fitter3body.calcPCACovMatrixFlat(cand3B), tr0, tr1, tr2);
    o2::track::TrackParCov trc = candidate3B;
    o2::dataformats::DCA dca;
    if (!trc.propagateToDCA(decay3bodyPv, fitter3body.getBz(), &dca, 5.) ||
        std::abs(dca.getY()) > mSVParams->maxDCAXY3Body || std::abs(dca.getZ()) > mSVParams->maxDCAZ3Body) {
      continue;
    }
    if (mSVParams->createFull3Bodies) {
      candidate3B.setCosPA(bestCosPA);
      candidate3B.setDCA(fitter3body.getChi2AtPCACandidate());
      m3bodyTmp[ithread].push_back(candidate3B);
    }
    //for debug
    (*svDebug) << "VtxTreeAfterCut" 
               //<< "Track0GID.=" << v0Idx.getProngID(0)  << "Track1GID.=" << v0Idx.getProngID(1) << "Track2GID.=" << bach.gid
               << "Track0MCGID=" << mclabel0 << "Track1MCGID=" << mclabel1 << "Track2MCGID=" << mclabel2
               << "Track0MCEventID=" << mclabel0.getEventID() << "Track1MCEventID=" << mclabel1.getEventID() << "Track2MCEventID=" << mclabel2.getEventID()
               << "Track0MCID=" << mclabel0.getTrackID() << "Track1MCID=" << mclabel1.getTrackID() << "Track2MCID=" << mclabel2.getTrackID()
               << "VtxBachR=" << bach.minR << "VtxDrBach=" << drvtxBach << "VtxPt=" << pt3B << "VtxDiffR=" << std::abs(rv0  - std::sqrt(r2vertex)) << "VtxR=" << std::sqrt(r2vertex)
               << "VtxTgLambda=" << p3B[2] * p3B[2] / pt2candidate << "VtxCosPA=" << bestCosPA << "VtxDcaY=" << dca.getY() << "VtxDcaZ=" << dca.getZ()
               << "VtxH3LMass=" << m3bodyHyps[0].calcMass(sqP0, sqP1, sqP2, p2candidate) << "VtxAntiH3LMass=" << m3bodyHyps[1].calcMass(sqP0, sqP1, sqP2, p2candidate)
               << "VtxMassMargin=" << m3bodyHyps[0].getMargin(pt3B) << "VtxMassSigma=" <<m3bodyHyps[0].getSigma(pt3B)
               << "\n";
    m3bodyIdxTmp[ithread].emplace_back(decay3bodyVtxID, v0Idx.getProngID(0), v0Idx.getProngID(1), bach.gid);
  }
  return m3bodyIdxTmp[ithread].size() - n3BodyIni;
}

//__________________________________________________________________
template <class TVI, class TCI, class T3I, class TR>
void SVertexer::extractPVReferences(const TVI& v0s, TR& vtx2V0Refs, const TCI& cascades, TR& vtx2CascRefs, const T3I& vtx3, TR& vtx2body3Refs)
{
  // V0s, cascades and 3bodies are already sorted in PV ID
  vtx2V0Refs.clear();
  vtx2V0Refs.resize(mPVertices.size());
  vtx2CascRefs.clear();
  vtx2CascRefs.resize(mPVertices.size());
  vtx2body3Refs.clear();
  vtx2body3Refs.resize(mPVertices.size());
  int nv0 = v0s.size(), nCasc = cascades.size(), n3body = vtx3.size();

  // relate V0s to primary vertices
  int pvID = -1, nForPV = 0;
  for (int iv = 0; iv < nv0; iv++) {
    if (pvID < v0s[iv].getVertexID()) {
      if (pvID > -1) {
        vtx2V0Refs[pvID].setEntries(nForPV);
      }
      pvID = v0s[iv].getVertexID();
      vtx2V0Refs[pvID].setFirstEntry(iv);
      nForPV = 0;
    }
    nForPV++;
  }
  if (pvID != -1) { // finalize
    vtx2V0Refs[pvID].setEntries(nForPV);
    // fill empty slots
    int ent = nv0;
    for (int ip = vtx2V0Refs.size(); ip--;) {
      if (vtx2V0Refs[ip].getEntries()) {
        ent = vtx2V0Refs[ip].getFirstEntry();
      } else {
        vtx2V0Refs[ip].setFirstEntry(ent);
      }
    }
  }

  // relate Cascades to primary vertices
  pvID = -1;
  nForPV = 0;
  for (int iv = 0; iv < nCasc; iv++) {
    if (pvID < cascades[iv].getVertexID()) {
      if (pvID > -1) {
        vtx2CascRefs[pvID].setEntries(nForPV);
      }
      pvID = cascades[iv].getVertexID();
      vtx2CascRefs[pvID].setFirstEntry(iv);
      nForPV = 0;
    }
    nForPV++;
  }
  if (pvID != -1) { // finalize
    vtx2CascRefs[pvID].setEntries(nForPV);
    // fill empty slots
    int ent = nCasc;
    for (int ip = vtx2CascRefs.size(); ip--;) {
      if (vtx2CascRefs[ip].getEntries()) {
        ent = vtx2CascRefs[ip].getFirstEntry();
      } else {
        vtx2CascRefs[ip].setFirstEntry(ent);
      }
    }
  }

  // relate 3 body decays to primary vertices
  pvID = -1;
  nForPV = 0;
  for (int iv = 0; iv < n3body; iv++) {
    const auto& vertex3body = vtx3[iv];
    if (pvID < vertex3body.getVertexID()) {
      if (pvID > -1) {
        vtx2body3Refs[pvID].setEntries(nForPV);
      }
      pvID = vertex3body.getVertexID();
      vtx2body3Refs[pvID].setFirstEntry(iv);
      nForPV = 0;
    }
    nForPV++;
  }
  if (pvID != -1) { // finalize
    vtx2body3Refs[pvID].setEntries(nForPV);
    // fill empty slots
    int ent = n3body;
    for (int ip = vtx2body3Refs.size(); ip--;) {
      if (vtx2body3Refs[ip].getEntries()) {
        ent = vtx2body3Refs[ip].getFirstEntry();
      } else {
        vtx2body3Refs[ip].setFirstEntry(ent);
      }
    }
  }
}

//__________________________________________________________________
void SVertexer::setNThreads(int n)
{
#ifdef WITH_OPENMP
  mNThreads = n > 0 ? n : 1;
#else
  mNThreads = 1;
#endif
}

//______________________________________________
bool SVertexer::processTPCTrack(const o2::tpc::TrackTPC& trTPC, GIndex gid, int vtxid)
{
  if (mSVParams->mTPCTrackMaxX > 0. && trTPC.getX() > mSVParams->mTPCTrackMaxX) {
    return true;
  }
  // if TPC trackis unconstrained, try to create in the tracks pool a clone constrained to vtxid vertex time.
  if (trTPC.hasBothSidesClusters()) { // this is effectively constrained track
    return false;                     // let it be processed as such
  }
  const auto& vtx = mPVertices[vtxid];
  auto twe = vtx.getTimeStamp();
  int posneg = trTPC.getSign() < 0 ? 1 : 0;

  bool compatibleWithProton = false;
  if (!(mSVParams->mSkipTPCOnlyCascade)) {
    // Cascade retrieve dEdx proton frac
    const auto protonId = o2::track::PID::Proton;
    float dEdxTPC = trTPC.getdEdx().dEdxTotTPC;
    float dEdxExpected = mPIDresponse.getExpectedSignal(trTPC, protonId);
    float fracDevProton = std::abs((dEdxTPC - dEdxExpected) / dEdxExpected);
    if (fracDevProton < mSVParams->mFractiondEdxforCascBaryons) {
      compatibleWithProton = true;
    }
  }

  auto& trLoc = mTracksPool[posneg].emplace_back(TrackCand{trTPC, gid, {vtxid, vtxid}, 0., true, -1, compatibleWithProton});
  auto err = correctTPCTrack(trLoc, trTPC, twe.getTimeStamp(), twe.getTimeStampError());
  if (err < 0) {
    mTracksPool[posneg].pop_back(); // discard
    return true;
  }

  if (mSVParams->mTPCTrackPhotonTune) {
    // require minimum of tpc clusters
    bool dCls = trTPC.getNClusters() < mSVParams->mTPCTrackMinNClusters;
    // check track z cuts
    bool dDPV = std::abs(trLoc.getX() * trLoc.getTgl() - trLoc.getZ() - vtx.getZ()) > mSVParams->mTPCTrack2Beam;
    // check track transveres cuts
    float sna{0}, csa{0};
    o2::math_utils::CircleXYf_t trkCircle;
    trLoc.getCircleParams(mBz, trkCircle, sna, csa);
    float cR = std::hypot(trkCircle.xC, trkCircle.yC);
    float drd2 = std::sqrt(cR * cR - trkCircle.rC * trkCircle.rC);
    bool dRD2 = drd2 > mSVParams->mTPCTrackXY2Radius;

    if (dCls || dDPV || dRD2) {
      mTracksPool[posneg].pop_back();
      return true;
    }
  }

  return true;
}

//______________________________________________
float SVertexer::correctTPCTrack(SVertexer::TrackCand& trc, const o2::tpc::TrackTPC& tTPC, float tmus, float tmusErr) const
{
  // Correct the track copy trc of the TPC track for the assumed interaction time
  // return extra uncertainty in Z due to the interaction time uncertainty
  // TODO: at the moment, apply simple shift, but with Z-dependent calibration we may
  // need to do corrections on TPC cluster level and refit
  // This is almosto clone of the MatchTPCITS::correctTPCTrack

  float tTB, tTBErr;
  if (tmusErr < 0) { // use track data
    tTB = tTPC.getTime0();
    tTBErr = 0.5 * (tTPC.getDeltaTBwd() + tTPC.getDeltaTFwd());
  } else {
    tTB = tmus * mMUS2TPCBin;
    tTBErr = tmusErr * mMUS2TPCBin;
  }
  float dDrift = (tTB - tTPC.getTime0()) * mTPCBin2Z;
  float driftErr = tTBErr * mTPCBin2Z;
  if (driftErr < 0.) { // early return will be discarded anyway
    return driftErr;
  }
  // eventually should be refitted, at the moment we simply shift...
  trc.setZ(tTPC.getZ() + (tTPC.hasASideClustersOnly() ? dDrift : -dDrift));
  trc.setCov(trc.getSigmaZ2() + driftErr * driftErr, o2::track::kSigZ2);
  uint8_t sector, row;
  auto cl = &tTPC.getCluster(mTPCTrackClusIdx, tTPC.getNClusters() - 1, *mTPCClusterIdxStruct, sector, row);
  float x = 0, y = 0, z = 0;
  mTPCCorrMapsHelper->Transform(sector, row, cl->getPad(), cl->getTime(), x, y, z, tTB);
  if (x < o2::constants::geom::XTPCInnerRef) {
    x = o2::constants::geom::XTPCInnerRef;
  }
  trc.minR = std::sqrt(x * x + y * y);
  LOGP(debug, "set MinR = {} for row {}, x:{}, y:{}, z:{}", trc.minR, row, x, y, z);
  return driftErr;
}

//______________________________________________
std::array<size_t, 3> SVertexer::getNFitterCalls() const
{
  std::array<size_t, 3> calls{};
  for (int i = 0; i < mNThreads; i++) {
    calls[0] += mFitterV0[i].getCallID();
    calls[1] += mFitterCasc[i].getCallID();
    calls[2] += mFitter3body[i].getCallID();
  }
  return calls;
}<|MERGE_RESOLUTION|>--- conflicted
+++ resolved
@@ -81,7 +81,6 @@
     }
   }
 
-<<<<<<< HEAD
   //Debug Check for the TrackPool
   for (int itp = 0; itp < ntrP; itp++) {
     auto& seedP = mTracksPool[POS][itp];
@@ -98,14 +97,12 @@
                << "\n";
   }
 
-=======
   produceOutput(pc);
 }
 
 //__________________________________________________________________
 void SVertexer::produceOutput(o2::framework::ProcessingContext& pc)
 {
->>>>>>> a3ee554c
   // sort V0s and Cascades in vertex id
   struct vid {
     int thrID;
